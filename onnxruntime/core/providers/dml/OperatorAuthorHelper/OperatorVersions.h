// Copyright (c) Microsoft Corporation. All rights reserved.
// Licensed under the MIT License.

#pragma once

namespace OperatorHelper
{
    // The since version of each operator in version 7 of the ONNX domain
    namespace OnnxOperatorSet7
    {
        static const int sc_sinceVer_Affine = 1;
        static const int sc_sinceVer_ArgMax = 1;
        static const int sc_sinceVer_ArgMin = 1;
        static const int sc_sinceVer_ATen = 1;
        static const int sc_sinceVer_Constant = 1;
        static const int sc_sinceVer_ConstantFill = 1;
        static const int sc_sinceVer_Conv = 1;
        static const int sc_sinceVer_ConvTranspose = 1;
        static const int sc_sinceVer_Crop = 1;
        static const int sc_sinceVer_DepthToSpace = 1;
        static const int sc_sinceVer_Flatten = 1;
        static const int sc_sinceVer_Gather = 1;
        static const int sc_sinceVer_GivenTensorFill = 1;
        static const int sc_sinceVer_GlobalAveragePool = 1;
        static const int sc_sinceVer_GlobalMaxPool = 1;
        static const int sc_sinceVer_GRUUnit = 1;
        static const int sc_sinceVer_Hardmax = 1;
        static const int sc_sinceVer_Identity = 1;
        static const int sc_sinceVer_If = 1;
        static const int sc_sinceVer_ImageScaler = 1;
        static const int sc_sinceVer_LogSoftmax = 1;
        static const int sc_sinceVer_Loop = 1;
        static const int sc_sinceVer_LoopIndexTensor = 1;
        static const int sc_sinceVer_LpNormalization = 1;
        static const int sc_sinceVer_LRN = 1;
        static const int sc_sinceVer_MatMul = 1;
        static const int sc_sinceVer_MaxPool = 1;
        static const int sc_sinceVer_MaxRoiPool = 1;
        static const int sc_sinceVer_MeanVarianceNormalization = 1;
        static const int sc_sinceVer_Not = 1;
        static const int sc_sinceVer_ParametricSoftplus = 1;
        static const int sc_sinceVer_RandomNormal = 1;
        static const int sc_sinceVer_RandomNormalLike = 1;
        static const int sc_sinceVer_RandomUniform = 1;
        static const int sc_sinceVer_RandomUniformLike = 1;
        static const int sc_sinceVer_ReduceL1 = 1;
        static const int sc_sinceVer_ReduceL2 = 1;
        static const int sc_sinceVer_ReduceLogSum = 1;
        static const int sc_sinceVer_ReduceLogSumExp = 1;
        static const int sc_sinceVer_ReduceMax = 1;
        static const int sc_sinceVer_ReduceMean = 1;
        static const int sc_sinceVer_ReduceMin = 1;
        static const int sc_sinceVer_ReduceProd = 1;
        static const int sc_sinceVer_ReduceSum = 1;
        static const int sc_sinceVer_ReduceSumSquare = 1;
        static const int sc_sinceVer_Scale = 1;
        static const int sc_sinceVer_ScaledTanh = 1;
        static const int sc_sinceVer_Shape = 1;
        static const int sc_sinceVer_Size = 1;
        static const int sc_sinceVer_Slice = 1;
        static const int sc_sinceVer_Softmax = 1;
        static const int sc_sinceVer_Softplus = 1;
        static const int sc_sinceVer_Softsign = 1;
        static const int sc_sinceVer_SpaceToDepth = 1;
        static const int sc_sinceVer_Squeeze = 1;
        static const int sc_sinceVer_ThresholdedRelu = 1;
        static const int sc_sinceVer_TopK = 1;
        static const int sc_sinceVer_Transpose = 1;
        static const int sc_sinceVer_Unsqueeze = 1;
        static const int sc_sinceVer_GlobalLpPool = 2;
        static const int sc_sinceVer_LpPool = 2;
        static const int sc_sinceVer_Pad = 2;
        static const int sc_sinceVer_Split = 2;
        static const int sc_sinceVer_Concat = 4;
        static const int sc_sinceVer_Reshape = 5;
        static const int sc_sinceVer_Abs = 6;
        static const int sc_sinceVer_Cast = 6;
        static const int sc_sinceVer_Ceil = 6;
        static const int sc_sinceVer_Clip = 6;
        static const int sc_sinceVer_Elu = 6;
        static const int sc_sinceVer_Exp = 6;
        static const int sc_sinceVer_Floor = 6;
        static const int sc_sinceVer_HardSigmoid = 6;
        static const int sc_sinceVer_InstanceNormalization = 6;
        static const int sc_sinceVer_LeakyRelu = 6;
        static const int sc_sinceVer_Log = 6;
        static const int sc_sinceVer_Max = 6;
        static const int sc_sinceVer_Mean = 6;
        static const int sc_sinceVer_Min = 6;
        static const int sc_sinceVer_Neg = 6;
        static const int sc_sinceVer_Reciprocal = 6;
        static const int sc_sinceVer_Relu = 6;
        static const int sc_sinceVer_Selu = 6;
        static const int sc_sinceVer_Sigmoid = 6;
        static const int sc_sinceVer_Sqrt = 6;
        static const int sc_sinceVer_Sum = 6;
        static const int sc_sinceVer_Tanh = 6;
        static const int sc_sinceVer_Tile = 6;
        static const int sc_sinceVer_Acos = 7;
        static const int sc_sinceVer_Add = 7;
        static const int sc_sinceVer_And = 7;
        static const int sc_sinceVer_Asin = 7;
        static const int sc_sinceVer_Atan = 7;
        static const int sc_sinceVer_AveragePool = 7;
        static const int sc_sinceVer_BatchNormalization = 7;
        static const int sc_sinceVer_Cos = 7;
        static const int sc_sinceVer_Div = 7;
        static const int sc_sinceVer_Dropout = 7;
        static const int sc_sinceVer_Equal = 7;
        static const int sc_sinceVer_Gemm = 7;
        static const int sc_sinceVer_Greater = 7;
        static const int sc_sinceVer_GRU = 7;
        static const int sc_sinceVer_Less = 7;
        static const int sc_sinceVer_LSTM = 7;
        static const int sc_sinceVer_Mul = 7;
        static const int sc_sinceVer_Multinomial = 7;
        static const int sc_sinceVer_Or = 7;
        static const int sc_sinceVer_Pow = 7;
        static const int sc_sinceVer_PRelu = 7;
        static const int sc_sinceVer_RNN = 7;
        static const int sc_sinceVer_Sin = 7;
        static const int sc_sinceVer_Sub = 7;
        static const int sc_sinceVer_Tan = 7;
        static const int sc_sinceVer_Upsample = 7;
        static const int sc_sinceVer_Xor = 7;
        static const int sc_sinceVer_LayerNormalization = 1;

        // Special operators
        static const int sc_sinceVer_MemcpyToHost = 1;
        static const int sc_sinceVer_MemcpyFromHost = 1;
    } // namespace OnnxOperatorSet7

    namespace OnnxOperatorSet8
    {
        static const int sc_sinceVer_Expand = 8;
        static const int sc_sinceVer_Max = 8;
        static const int sc_sinceVer_Mean = 8;
        static const int sc_sinceVer_Min = 8;
        static const int sc_sinceVer_Sum = 8;
        static const int sc_sinceVer_MaxPool = 8;
    } // namespace OnnxOperatorSet8

    namespace OnnxOperatorSet9
    {
        static const int sc_sinceVer_Sign = 9;
        static const int sc_sinceVer_IsNaN = 9;
        static const int sc_sinceVer_Sinh = 9;
        static const int sc_sinceVer_Cosh = 9;
        static const int sc_sinceVer_Asinh = 9;
        static const int sc_sinceVer_Acosh = 9;
        static const int sc_sinceVer_Atanh = 9;
        static const int sc_sinceVer_Erf = 9;
        static const int sc_sinceVer_Where = 9;
        static const int sc_sinceVer_ConstantOfShape = 9;
        static const int sc_sinceVer_OneHot = 9;
        static const int sc_sinceVer_MaxUnpool = 9;
        static const int sc_sinceVer_Compress = 9;
        static const int sc_sinceVer_EyeLike = 9;
        static const int sc_sinceVer_Scatter = 9;
        static const int sc_sinceVer_NonZero = 9;
        static const int sc_sinceVer_Shrink = 9;
        static const int sc_sinceVer_Greater = 9;
        static const int sc_sinceVer_Less = 9;
        static const int sc_sinceVer_BatchNormalization = 9;
        static const int sc_sinceVer_Flatten = 9;
        static const int sc_sinceVer_Gemm = 9;
        static const int sc_sinceVer_PRelu = 9;
        static const int sc_sinceVer_MatMul = 9;
        static const int sc_sinceVer_Cast = 9;
        static const int sc_sinceVer_Upsample = 9;
        static const int sc_sinceVer_MeanVarianceNormalization = 9;
    } // namespace OnnxOperatorSet9

    namespace OnnxOperatorSet10
    {
        static const int sc_sinceVer_Crop = 10; // Removed in this version.
        static const int sc_sinceVer_Resize = 10;
        static const int sc_sinceVer_MaxPool = 10;
        static const int sc_sinceVer_QuantizeLinear = 10;
        static const int sc_sinceVer_DequantizeLinear = 10;
        static const int sc_sinceVer_Dropout = 10;
        static const int sc_sinceVer_ThresholdedRelu = 10;
        static const int sc_sinceVer_Upsample = 10;
        static const int sc_sinceVer_Slice = 10;
        static const int sc_sinceVer_IsInf = 10;
        static const int sc_sinceVer_Mod = 10;
        static const int sc_sinceVer_DropOut = 10;
        static const int sc_sinceVer_RoiAlign = 10;
        static const int sc_sinceVer_TopK = 10;
        static const int sc_sinceVer_ReverseSequence = 10;
        static const int sc_sinceVer_AveragePool = 10;
        static const int sc_sinceVer_ConvInteger = 10;
        static const int sc_sinceVer_MatMulInteger = 10;
        static const int sc_sinceVer_QLinearConv = 10;
        static const int sc_sinceVer_QLinearMatMul = 10;
    } // namespace OnnxOperatorSet10

    namespace OnnxOperatorSet11
    {
        static const int sc_sinceVer_ArgMax = 11;
        static const int sc_sinceVer_ArgMin = 11;
        static const int sc_sinceVer_AveragePool = 11;
        static const int sc_sinceVer_BitShift = 11;
        static const int sc_sinceVer_Clip = 11;
        static const int sc_sinceVer_Compress = 11;
        static const int sc_sinceVer_Concat = 11;
        static const int sc_sinceVer_Conv = 11;
        static const int sc_sinceVer_ConvTranspose = 11;
        static const int sc_sinceVer_CumSum = 11;
        static const int sc_sinceVer_DepthToSpace = 11;
        static const int sc_sinceVer_Equal = 11;
        static const int sc_sinceVer_Flatten = 11;
        static const int sc_sinceVer_Gather = 11;
        static const int sc_sinceVer_GatherElements = 11;
        static const int sc_sinceVer_GatherND = 11;
        static const int sc_sinceVer_Gemm = 11;
        static const int sc_sinceVer_Hardmax = 11;
        static const int sc_sinceVer_LogSoftmax = 11;
        static const int sc_sinceVer_LpPool = 11;
        static const int sc_sinceVer_MaxPool = 11;
        static const int sc_sinceVer_MaxUnpool = 11;
        static const int sc_sinceVer_OneHot = 11;
        static const int sc_sinceVer_Pad = 11;
        static const int sc_sinceVer_Range = 11;
        static const int sc_sinceVer_ReduceL1 = 11;
        static const int sc_sinceVer_ReduceL2 = 11;
        static const int sc_sinceVer_ReduceLogSum = 11;
        static const int sc_sinceVer_ReduceLogSumExp = 11;
        static const int sc_sinceVer_ReduceMax = 11;
        static const int sc_sinceVer_ReduceMean = 11;
        static const int sc_sinceVer_ReduceMin = 11;
        static const int sc_sinceVer_ReduceProd = 11;
        static const int sc_sinceVer_ReduceSum = 11;
        static const int sc_sinceVer_ReduceSumSquare = 11;
        static const int sc_sinceVer_Resize = 11;
        static const int sc_sinceVer_Round = 11;
        static const int sc_sinceVer_DynamicQuantizeLinear = 11;
        static const int sc_sinceVer_Scan = 11;
        static const int sc_sinceVer_Scatter = 11; // Deprecated alias
        static const int sc_sinceVer_ScatterElements = 11;
        static const int sc_sinceVer_ScatterND = 11;
        static const int sc_sinceVer_Slice = 11;
        static const int sc_sinceVer_Softmax = 11;
        static const int sc_sinceVer_Split = 11;
        static const int sc_sinceVer_Squeeze = 11;
        static const int sc_sinceVer_TopK = 11;
        static const int sc_sinceVer_Unsqueeze = 11;
        static const int sc_sinceVer_ConcatFromSequence = 11;
    } // namespace OnnxOperatorSet11

    namespace OnnxOperatorSet12
    {
        static const int sc_sinceVer_ArgMin = 12;
        static const int sc_sinceVer_ArgMax = 12;
        static const int sc_sinceVer_Celu = 12;
        static const int sc_sinceVer_Clip = 12;
        static const int sc_sinceVer_Einsum = 12;
        static const int sc_sinceVer_GatherND = 12;
        static const int sc_sinceVer_GreaterOrEqual = 12;
        static const int sc_sinceVer_LessOrEqual = 12;
        static const int sc_sinceVer_MaxPool = 12;
        static const int sc_sinceVer_Min = 12;
        static const int sc_sinceVer_Max = 12;
        static const int sc_sinceVer_Pow = 12;
        static const int sc_sinceVer_ReduceMax = 12;
        static const int sc_sinceVer_ReduceMin = 12;
    } // namespace OnnxOperatorSet12

    namespace OnnxOperatorSet13
    {
        static const int sc_sinceVer_Abs = 13;
        static const int sc_sinceVer_Add = 13;
        static const int sc_sinceVer_ArgMax = 13;
        static const int sc_sinceVer_ArgMin = 13;
        static const int sc_sinceVer_Cast = 13;
        static const int sc_sinceVer_Ceil = 13;
        static const int sc_sinceVer_Clip = 13;
        static const int sc_sinceVer_Concat = 13;
        static const int sc_sinceVer_Constant = 13;
        static const int sc_sinceVer_DepthToSpace = 13;
        static const int sc_sinceVer_DequantizeLinear = 13;
        static const int sc_sinceVer_Div = 13;
        static const int sc_sinceVer_Equal = 13;
        static const int sc_sinceVer_Erf = 13;
        static const int sc_sinceVer_Exp = 13;
        static const int sc_sinceVer_Expand = 13;
        static const int sc_sinceVer_Flatten = 13;
        static const int sc_sinceVer_Floor = 13;
        static const int sc_sinceVer_Gather = 13;
        static const int sc_sinceVer_GatherElements = 13;
        static const int sc_sinceVer_GatherND = 13;
        static const int sc_sinceVer_Gemm = 13;
        static const int sc_sinceVer_Greater = 13;
        static const int sc_sinceVer_Identity = 13;
        static const int sc_sinceVer_IsNaN = 13;
        static const int sc_sinceVer_LRN = 13;
        static const int sc_sinceVer_Less = 13;
        static const int sc_sinceVer_Log = 13;
        static const int sc_sinceVer_MatMul = 13;
        static const int sc_sinceVer_Max = 13;
        static const int sc_sinceVer_Mean = 13;
        static const int sc_sinceVer_MeanVarianceNormalization = 13;
        static const int sc_sinceVer_Min = 13;
        static const int sc_sinceVer_Mod = 13;
        static const int sc_sinceVer_Mul = 13;
        static const int sc_sinceVer_Neg = 13;
        static const int sc_sinceVer_NonZero = 13;
        static const int sc_sinceVer_Pad = 13;
        static const int sc_sinceVer_Pow = 13;
        static const int sc_sinceVer_QuantizeLinear = 13;
        static const int sc_sinceVer_Reciprocal = 13;
        static const int sc_sinceVer_ReduceL1 = 13;
        static const int sc_sinceVer_ReduceL2 = 13;
        static const int sc_sinceVer_ReduceLogSum = 13;
        static const int sc_sinceVer_ReduceLogSumExp = 13;
        static const int sc_sinceVer_ReduceMax = 13;
        static const int sc_sinceVer_ReduceMean = 13;
        static const int sc_sinceVer_ReduceMin = 13;
        static const int sc_sinceVer_ReduceProd = 13;
        static const int sc_sinceVer_ReduceSum = 13;
        static const int sc_sinceVer_ReduceSumSquare = 13;
        static const int sc_sinceVer_Relu = 13;
        static const int sc_sinceVer_Reshape = 13;
        static const int sc_sinceVer_Resize = 13;
        static const int sc_sinceVer_Scatter = 13;
        static const int sc_sinceVer_ScatterElements = 13;
        static const int sc_sinceVer_ScatterND = 13;
        static const int sc_sinceVer_Sigmoid = 13;
        static const int sc_sinceVer_Sign = 13;
        static const int sc_sinceVer_Slice = 13;
        static const int sc_sinceVer_Split = 13;
        static const int sc_sinceVer_SpaceToDepth = 13;
        static const int sc_sinceVer_Sqrt = 13;
        static const int sc_sinceVer_Squeeze = 13;
        static const int sc_sinceVer_Sub = 13;
        static const int sc_sinceVer_Sum = 13;
        static const int sc_sinceVer_Tanh = 13;
        static const int sc_sinceVer_Tile = 13;
        static const int sc_sinceVer_Transpose = 13;
        static const int sc_sinceVer_Unsqueeze = 13;
        static const int sc_sinceVer_ReduseSum = 13;
        static const int sc_sinceVer_Softmax = 13;
        static const int sc_sinceVer_LogSoftmax = 13;
        static const int sc_sinceVer_Hardmax = 13;
        static const int sc_sinceVer_Shape = 13;
        static const int sc_sinceVer_Size = 13;
    } // namespace OnnxOperatorSet13

    namespace OnnxOperatorSet14
    {
        static const int sc_sinceVer_Add = 14;
        static const int sc_sinceVer_BatchNormalization = 14;
        static const int sc_sinceVer_CumSum = 14;
        static const int sc_sinceVer_Div = 14;
        static const int sc_sinceVer_Identity = 14;
        static const int sc_sinceVer_GRU = 14;
        static const int sc_sinceVer_LSTM = 14;
        static const int sc_sinceVer_Mul = 14;
        static const int sc_sinceVer_Relu = 14;
        static const int sc_sinceVer_Reshape = 14;
        static const int sc_sinceVer_RNN = 14;
        static const int sc_sinceVer_Sub = 14;
        static const int sc_sinceVer_Trilu = 14;
    } // namespace OnnxOperatorSet14

    namespace OnnxOperatorSet15
    {
        static const int sc_sinceVer_CastLike = 15;
        static const int sc_sinceVer_BatchNormalization = 15;
        static const int sc_sinceVer_Pow = 15;
        static const int sc_sinceVer_Shape = 15;
    } // namespace OnnxOperatorSet15

    namespace OnnxOperatorSet16
    {
        static const int sc_sinceVer_Identity = 16;
        static const int sc_sinceVer_LeakyRelu = 16;
        static const int sc_sinceVer_PRelu = 16;
        static const int sc_sinceVer_Where = 16;
        static const int sc_sinceVer_GreaterOrEqual = 16;
        static const int sc_sinceVer_LessOrEqual = 16;
        static const int sc_sinceVer_ScatterND = 16;
        static const int sc_sinceVer_ScatterElements = 16;
    } // namespace OnnxOperatorSet16

    namespace OnnxOperatorSet17
    {
        static const int sc_sinceVer_LayerNormalization = 17;
    } // namespace OnnxOperatorSet17

    namespace MsftOperatorSet1
    {
        static const int sc_sinceVer_DmlFusedConv = 1;
        static const int sc_sinceVer_DmlFusedConvTranspose = 1;
        static const int sc_sinceVer_DmlFusedInstanceNormalization = 1;
        static const int sc_sinceVer_DmlFusedBatchNormalization = 1;
        static const int sc_sinceVer_DmlFusedMeanVarianceNormalization = 1;
        static const int sc_sinceVer_DmlFusedGemm = 1;
        static const int sc_sinceVer_DmlFusedMatMul = 1;
        static const int sc_sinceVer_DmlFusedAdd = 1;
        static const int sc_sinceVer_DmlFusedSum = 1;
        static const int sc_sinceVer_QuantizeLinear = 1;
        static const int sc_sinceVer_DequantizeLinear = 1;
        static const int sc_sinceVer_ConvTransposeWithDynamicPads = 1;
        static const int sc_sinceVer_QLinearAdd = 1;
        static const int sc_sinceVer_Gelu = 1;
        static const int sc_sinceVer_BiasGelu = 1;
        static const int sc_sinceVer_FusedMatMul = 1;
        static const int sc_sinceVer_QLinearSigmoid = 1;
        static const int sc_sinceVer_Attention = 1;
        static const int sc_sinceVer_MultiHeadAttention = 1;
        static const int sc_sinceVer_SkipLayerNormalization = 1;
        static const int sc_sinceVer_EmbedLayerNormalization = 1;
<<<<<<< HEAD
        static const int sc_sinceVer_GroupNorm = 1;
        static const int sc_sinceVer_NhwcConv = 1;
        static const int sc_sinceVer_BiasSplitGelu = 1;
        static const int sc_sinceVer_BiasAdd = 1;
=======
        static const int sc_sinceVer_QuickGelu = 1;
>>>>>>> 54348769
    } // namespace MsftOperatorSet1

} // namespace OperatorHelper<|MERGE_RESOLUTION|>--- conflicted
+++ resolved
@@ -411,14 +411,11 @@
         static const int sc_sinceVer_MultiHeadAttention = 1;
         static const int sc_sinceVer_SkipLayerNormalization = 1;
         static const int sc_sinceVer_EmbedLayerNormalization = 1;
-<<<<<<< HEAD
         static const int sc_sinceVer_GroupNorm = 1;
         static const int sc_sinceVer_NhwcConv = 1;
         static const int sc_sinceVer_BiasSplitGelu = 1;
         static const int sc_sinceVer_BiasAdd = 1;
-=======
         static const int sc_sinceVer_QuickGelu = 1;
->>>>>>> 54348769
     } // namespace MsftOperatorSet1
 
 } // namespace OperatorHelper