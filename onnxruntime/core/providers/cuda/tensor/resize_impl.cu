--- conflicted
+++ resolved
@@ -20,19 +20,11 @@
   if (x_original == static_cast<int>(x_original) + 0.5f) {
     return static_cast<int>(_Floor(x_original));
   }
-<<<<<<< HEAD
-  return static_cast<int>(_Round(x_original));
-}
-
-__device__ int NearestPixel_ROUND_PREFER_CEIL(float x_original, bool) {
-  return static_cast<int>(_Round(x_original));
-=======
   return static_cast<int>(roundf(x_original));
 }
 
 __device__ int NearestPixel_ROUND_PREFER_CEIL(float x_original, bool) {
   return static_cast<int>(roundf(x_original));
->>>>>>> 4971310d
 }
 
 __device__ int NearestPixel_FLOOR(float x_original, bool) {
