﻿// Copyright (c) Microsoft Corporation. All rights reserved.
// Licensed under the MIT License.

#include "core/framework/session_state.h"

#include <sstream>

#include "core/platform/ort_mutex.h"
#include "core/common/logging/logging.h"
#include "core/common/safeint.h"
#include "core/flatbuffers/schema/ort.fbs.h"
#include "core/framework/allocator.h"
#include "core/framework/node_index_info.h"
#include "core/framework/op_kernel.h"
#include "core/framework/ort_value_pattern_planner.h"
#include "core/framework/session_state_utils.h"
#include "core/framework/utils.h"
#include "core/providers/cpu/controlflow/utils.h"
#include "core/session/onnxruntime_session_options_config_keys.h"

using namespace ::onnxruntime::common;

namespace onnxruntime {
#ifdef ORT_ENABLE_STREAM
static inline std::string GetWaitKey(const OrtDevice::DeviceType notificaiton_device_type,
                                     const OrtDevice::DeviceType executor_device_type) {
  return std::to_string(notificaiton_device_type) + ":" + std::to_string(executor_device_type);
}

class StreamCommandHandleRegistryImpl : public IStreamCommandHandleRegistry {
 public:
  // Wait is a little special as we need to consider the source stream the notification generated,
  // and the stream we are waiting.
  // i.e., for an cuda event what notify the memory copy, it could be wait on a CPU stream, or on another cuda stream.
  WaitNotificationFn GetWaitHandle(const OrtDevice::DeviceType notification_owner_device_type,
                                   const OrtDevice::DeviceType executor_device_type) const override {
    auto it = notification_wait_map_.find(GetWaitKey(notification_owner_device_type, executor_device_type));
    return it == notification_wait_map_.end() ? nullptr : it->second;
  }

  CreateStreamFn GetCreateStreamFn(const OrtDevice::DeviceType device_type) const override {
    auto it = create_stream_map_.find(device_type);
    return it == create_stream_map_.end() ? nullptr : it->second;
  }

  void RegisterWaitFn(const OrtDevice::DeviceType notification_device_type,
                      const OrtDevice::DeviceType device_type,
                      WaitNotificationFn fn) override {
    notification_wait_map_.insert({GetWaitKey(notification_device_type, device_type), fn});
  }

  void RegisterCreateStreamFn(const OrtDevice::DeviceType device_type, CreateStreamFn f) override {
    create_stream_map_.insert({device_type, f});
  }

  StreamCommandHandleRegistryImpl() = default;

 private:
  InlinedHashMap<std::string, WaitNotificationFn> notification_wait_map_;
  InlinedHashMap<OrtDevice::DeviceType, CreateStreamFn> create_stream_map_;
};
#endif

SessionState::SessionState(Graph& graph,
                           const ExecutionProviders& execution_providers,
                           concurrency::ThreadPool* thread_pool,
                           concurrency::ThreadPool* inter_op_thread_pool,
                           const DataTransferManager& data_transfer_mgr,
                           const logging::Logger& logger,
                           profiling::Profiler& profiler,
                           const SessionOptions& sess_options,
                           PrepackedWeightsContainer* prepacked_weights_container)
    : graph_(graph),
      execution_providers_(execution_providers),
      logger_(logger),
      profiler_(profiler),
      thread_pool_(thread_pool),
      inter_op_thread_pool_(inter_op_thread_pool),
      data_transfer_mgr_(data_transfer_mgr),
      sess_options_(sess_options),
      prepacked_weights_container_(prepacked_weights_container)
#ifdef ORT_ENABLE_STREAM
      ,
      stream_handles_registry_(std::make_unique<StreamCommandHandleRegistryImpl>())
#endif
{
  enable_mem_pattern_ = sess_options_.enable_mem_pattern &&
                        sess_options_.execution_mode == ExecutionMode::ORT_SEQUENTIAL;
  SetupAllocators();
}

void SessionState::SetupAllocators() {
  for (const auto& provider : execution_providers_) {
    for (const auto& allocator : provider->GetAllocators()) {
      const OrtMemoryInfo& memory_info = allocator->Info();
      if (allocators_.find(memory_info) != allocators_.end()) {
        // EPs are ordered by priority so ignore the duplicate allocator for this memory location.
        LOGS(logger_, INFO) << "Allocator already registered for " << allocator->Info()
                            << ". Ignoring allocator from " << provider->Type();
      } else {
        // slightly weird indirection to go back to the provider to get the allocator each time it's needed
        // in order to support scenarios such as the CUDA EP's per-thread allocator.
        allocators_[memory_info] = [&provider](int id, OrtMemType mem_type) {
          return provider->GetAllocator(id, mem_type);
        };
      }
    }
  }
}

AllocatorPtr SessionState::GetAllocator(const OrtMemoryInfo& location) const noexcept {
  AllocatorPtr result;
  auto entry = allocators_.find(location);
  if (entry != allocators_.cend()) {
    result = entry->second(location.id, location.mem_type);
  }

  return result;
}

AllocatorPtr SessionState::GetAllocator(OrtDevice device) const noexcept {
  for (const auto& iter : allocators_) {
    if (iter.first.device == device) {
      return iter.second(device.Id(), iter.first.mem_type);
    }
  }
  return nullptr;
}

void SessionState::CreateGraphInfo() {
  graph_viewer_.emplace(graph_);
  // use graph_viewer_ to initialize ort_value_name_idx_map_
  LOGS(logger_, VERBOSE) << "SaveMLValueNameIndexMapping";
  int idx = 0;

  // we keep all graph inputs (including initializers), even if they are unused, so make sure they all have an entry
  for (const auto* input_def : graph_viewer_->GetInputsIncludingInitializers()) {
    idx = ort_value_name_idx_map_.Add(input_def->Name());
    VLOGS(logger_, 1) << "Added graph_viewer_ input with name: " << input_def->Name()
                      << " to OrtValueIndex with index: " << idx;
  }

  for (auto& node : graph_viewer_->Nodes()) {
    // build the OrtValue->index map
    for (const auto* input_def : node.InputDefs()) {
      if (input_def->Exists()) {
        idx = ort_value_name_idx_map_.Add(input_def->Name());
        VLOGS(logger_, 1) << "Added input argument with name: " << input_def->Name()
                          << " to OrtValueIndex with index: " << idx;
      }
    }

    for (const auto* input_def : node.ImplicitInputDefs()) {
      if (input_def->Exists()) {
        idx = ort_value_name_idx_map_.Add(input_def->Name());
        VLOGS(logger_, 1) << "Added implicit input argument with name: " << input_def->Name()
                          << " to OrtValueIndex with index: " << idx;
      }
    }

    for (const auto* output_def : node.OutputDefs()) {
      if (output_def->Exists()) {
        ort_value_name_idx_map_.Add(output_def->Name());
        VLOGS(logger_, 1) << "Added output argument with name: " << output_def->Name()
                          << " to OrtValueIndex with index: " << idx;
      }
    }
  }

  // allocate OrtValue for graph outputs when coming from initializers
  for (const auto& output : graph_viewer_->GetOutputs()) {
    if (output->Exists()) {
      idx = ort_value_name_idx_map_.Add(output->Name());
      VLOGS(logger_, 1) << "Added graph output with name: " << output->Name()
                        << " to OrtValueIndex with index: " << idx;
    }
  }

  LOGS(logger_, VERBOSE) << "Done saving OrtValue mappings.";
}

Status SessionState::PopulateKernelCreateInfo(const KernelRegistryManager& kernel_registry_manager,
                                              bool saving_ort_format) {
  for (auto& node : graph_.Nodes()) {
    const KernelCreateInfo* kci = nullptr;
    auto status = kernel_registry_manager.SearchKernelRegistry(node, &kci);
    if (!status.IsOK() && saving_ort_format) {
      // if we didn't find the kernel and are saving to ORT format an EP that compiles nodes is enabled.
      // in that case we assigned the node to that EP but do not compile it into a fused node.
      // this keeps the original node and prevents level 2 and level 3 optimizers from modifying it.
      // we now revert to the CPU EP kernel as a fallback.
      // at runtime when the model is loaded in a minimal build, the compiling EP will replace this node if possible.
      // if that's not possible for some reason we can fallback to the CPU EP implementation.
      node.SetExecutionProviderType(kCpuExecutionProvider);
      status = kernel_registry_manager.SearchKernelRegistry(node, &kci);
    }

    ORT_RETURN_IF_ERROR(status);

    ORT_IGNORE_RETURN_VALUE(
        kernel_create_info_map_.insert({node.Index(), gsl::not_null<const KernelCreateInfo*>(kci)}));
  }

  for (const auto& entry : subgraph_session_states_) {
    for (const auto& name_to_subgraph_session_state : entry.second) {
      SessionState& subgraph_session_state = *name_to_subgraph_session_state.second;
      ORT_RETURN_IF_ERROR(subgraph_session_state.PopulateKernelCreateInfo(kernel_registry_manager,
                                                                          saving_ort_format));
    }
  }

  return Status::OK();
}

const KernelCreateInfo& SessionState::GetNodeKernelCreateInfo(NodeIndex node_index) const {
  auto entry = kernel_create_info_map_.find(node_index);
  // invalid node index or FinalizeSessionState should have been called. Either way it's an internal logic error
  ORT_ENFORCE(entry != kernel_create_info_map_.cend());

  return *entry->second;
}

Status SessionState::CreateKernels(const KernelRegistryManager& kernel_registry_manager) {
  const auto& nodes = graph_viewer_->Nodes();
  if (!nodes.empty()) {
    size_t max_nodeid = 0;
    for (const auto& node : nodes) {
      max_nodeid = std::max(max_nodeid, node.Index());
    }
    session_kernels_.clear();
    session_kernels_.resize(max_nodeid + 1);
    for (const auto& node : nodes) {
      // construct and save the kernels
      const KernelCreateInfo& kci = GetNodeKernelCreateInfo(node.Index());

      // the execution provider was required to be valid to find the KernelCreateInfo so we don't need to check it here
      onnxruntime::ProviderType exec_provider_name = node.GetExecutionProviderType();
      const IExecutionProvider& exec_provider = *execution_providers_.Get(exec_provider_name);

      // assumes vector is already resize()'ed to the number of nodes in the graph
      ORT_RETURN_IF_ERROR(kernel_registry_manager.CreateKernel(node, exec_provider, *this, kci, session_kernels_[node.Index()]));
    }
  }
  node_index_info_.emplace(*graph_viewer_, ort_value_name_idx_map_);
  return Status::OK();
}

const SequentialExecutionPlan* SessionState::GetExecutionPlan() const {
  if (!p_seq_exec_plan_.has_value()) {
    return nullptr;
  }
  return &p_seq_exec_plan_.value();
}

const std::vector<AllocPlanPerValue>& SessionState::GetPerValueAllocPlan() const {
  return p_seq_exec_plan_->allocation_plan;
}

Status SessionState::AddInitializedTensor(int ort_value_index, const OrtValue& ort_value, const OrtCallback* d,
                                          bool constant, bool sparse) {
  auto p = initialized_tensors_.insert({ort_value_index, ort_value});
  if (!p.second)
    return ORT_MAKE_STATUS(ONNXRUNTIME, INVALID_ARGUMENT, "duplicated ort_value index:", ort_value_index,
                           ". Do you have duplicated calls to SessionState::AddInitializedTensor function?");

  if (d != nullptr && d->f != nullptr) {
    deleter_for_initialized_tensors_.insert_or_assign(ort_value_index, *d);
  }

  if (constant) {
    constant_initialized_tensors_.insert({ort_value_index, ort_value});
  }

#if !defined(DISABLE_SPARSE_TENSORS)
  if (sparse) {
    sparse_initialized_tensors_.insert(ort_value_index);
  }
#else
  ORT_UNUSED_PARAMETER(sparse);
#endif

  return Status::OK();
}

const std::unordered_map<int, OrtValue>& SessionState::GetInitializedTensors() const { return initialized_tensors_; }

const std::unordered_map<int, OrtValue>& SessionState::GetConstantInitializedTensors() const {
  return constant_initialized_tensors_;
}

#if !defined(DISABLE_SPARSE_TENSORS)
bool SessionState::IsSparseInitializer(int ort_value_index) const {
  return sparse_initialized_tensors_.count(ort_value_index) > 0;
}
#endif

#ifdef ENABLE_TRAINING_CORE
Status SessionState::GetInitializedTensors(
    const std::unordered_set<std::string>& interested_weights,
    bool allow_missing_weights, NameMLValMap& retrieved_weights) const {
  NameMLValMap result;
  result.reserve(interested_weights.size());
  for (const auto& weight_name : interested_weights) {
    int idx;
    const auto status = GetOrtValueNameIdxMap().GetIdx(weight_name, idx);
    if (!status.IsOK()) {
      ORT_RETURN_IF_NOT(
          allow_missing_weights,
          "Failed to get OrtValue index from name: ", status.ErrorMessage());
      continue;
    }
    if (initialized_tensors_.find(idx) != initialized_tensors_.end()) {
      result.emplace(weight_name, initialized_tensors_.at(idx));
    } else {
      ORT_RETURN_IF_NOT(
          allow_missing_weights,
          "Failed to get initializer with name: ", weight_name, " and index:", idx);
      continue;
    }
  }
  retrieved_weights = std::move(result);
  return Status::OK();
}

NameMLValMap SessionState::GetInitializedTensors(const std::unordered_set<std::string>& interested_weights) const {
  NameMLValMap result;
  const auto status = GetInitializedTensors(interested_weights, true, result);
  ORT_ENFORCE(status.IsOK(), status.ErrorMessage());
  return result;
}
#endif

void SessionState::CleanInitializedTensorsFromGraph() {
  graph_.CleanAllInitializedTensors();
}

static Status KernelUseSharedPrePackedBuffers(OpKernel& kernel, int input_idx,
                                              const PrePackedWeights& prepacked_weights,
                                              const std::string& node_name) {
  std::vector<BufferUniquePtr> shared_prepacked_buffers;
  shared_prepacked_buffers.reserve(4);  // Unlikely to see more than 4 prepacked buffers per initializer

  for (const auto& prepacked_buffer : prepacked_weights.buffers_) {
    // BufferDeleter is nullptr because the kernel should not delete the shared buffer - it can only use it
    shared_prepacked_buffers.emplace_back(prepacked_buffer.get(), BufferDeleter(nullptr));
  }

  bool used_shared_buffers = false;
  ORT_RETURN_IF_ERROR(kernel.UseSharedPrePackedBuffers(shared_prepacked_buffers, input_idx, used_shared_buffers));

  // BUG CHECK: Ensure that the kernel used the provided shared buffers
  // Mostly a debug check to ensure that the kernel has an overridden implementation of the
  // base UseSharedPrePackedBuffers() which is basically a no-op.
  if (!used_shared_buffers)
    return ORT_MAKE_STATUS(ONNXRUNTIME, FAIL, "The kernel corresponding to the node ", node_name,
                           " doesn't have an implementation that can consume provided pre-packed weights");

  return Status::OK();
}

static std::string GenerateKeyForPrepackedWeightsMap(const std::string& op_type,
                                                     const PrePackedWeights& pre_packed_weights) {
  std::ostringstream ss_1;
  ss_1 << op_type;
  ss_1 << "+";
  ss_1 << std::to_string(pre_packed_weights.GetHash());

  return ss_1.str();
}

Status SessionState::PrepackConstantInitializedTensors(InlinedHashMap<std::string, size_t>& constant_initializers_use_count,
                                                       const std::unordered_map<std::string, const OrtValue*>& initializers_to_share_map) {
  auto prepacked_constant_weights = [this, &constant_initializers_use_count, &initializers_to_share_map](
                                        bool should_cache_prepacked_weights_for_shared_initializers) -> Status {
    for (auto& node : GetGraphViewer().Nodes()) {
      auto kernel = GetMutableKernel(node.Index());
      int input_idx = 0;
      for (auto& input_def : node.InputDefs()) {
        if (input_def->Exists()) {
          const std::string& input_name = input_def->Name();
          SessionState* st = this;
          // subgraph can use the value from outer scope,
          // so it needs to check if current node uses constant initialized tensor from current and outer graphs
          do {
            int ort_value_idx;
            if (st->GetOrtValueNameIdxMap().GetIdx(input_name, ort_value_idx).IsOK()) {
              std::unordered_map<int, OrtValue>& constant_initialized_tensors = st->constant_initialized_tensors_;

              if (constant_initialized_tensors.count(ort_value_idx)) {
                bool is_packed = false;
                const Tensor& const_initialized_tensor = constant_initialized_tensors[ort_value_idx].Get<Tensor>();

                auto iter = initializers_to_share_map.find(input_name);
                bool is_shared_initializer = (iter != initializers_to_share_map.end());

                // Caching pre-packed weights is limited to shared initializers associated with the CPU EP for now
                if (is_shared_initializer && should_cache_prepacked_weights_for_shared_initializers &&
                    node.GetExecutionProviderType() == kCpuExecutionProvider) {  // caching of pre-packed weights' turned ON

                  AllocatorPtr allocator_for_caching = prepacked_weights_container_->GetOrCreateAllocator(CPU);
                  ORT_ENFORCE(allocator_for_caching.get() != nullptr);

                  PrePackedWeights weights_to_be_filled_in;
                  // The reason we invoke PrePack() before looking into the container for any pre-packed weight
                  // cached by another instance of the same op_type (for the same constant initializer) is because
                  // to truly know if we can use a cached pre-packed weight, we would have to compare the cached pre-packed
                  // weight with the pre-packed weight generated by this instance of the same op_type because other static
                  // properties of the node like node attributes could play a role in the pre-packed weights' contents.
                  ORT_RETURN_IF_ERROR(kernel->PrePack(const_initialized_tensor, input_idx, allocator_for_caching,
                                                      is_packed,
                                                      &weights_to_be_filled_in));

                  if (is_packed) {
                    // BUG CHECK: Ensure that the kernel has filled in the pre-packed weight to be cached if the weight was pre-packed
                    ORT_ENFORCE(weights_to_be_filled_in.buffers_.size() > 0, "The kernel corresponding to the node ", node.Name(),
                                " doesn't have an implementation that can cache computed pre-packed weights");

                    const auto& op_type = node.OpType();

                    // Sanity check
                    // TODO: Check if some version of the ONNX IR allows op_type to be empty
                    ORT_ENFORCE(!op_type.empty(), "The op type of a node cannot be empty");

                    // The key for the pre-packed weights container lookup is the op_type + hash of the prepacked-weight
                    // that we just got by invoking PrePack() on this kernel.

                    const std::string& prepacked_weights_container_key = GenerateKeyForPrepackedWeightsMap(op_type,
                                                                                                           weights_to_be_filled_in);

                    bool container_contains_packed_weight = prepacked_weights_container_->HasWeight(prepacked_weights_container_key);

                    if (container_contains_packed_weight) {
                      LOGS(logger_, INFO) << "Using cached version of pre-packed weight for constant initializer: " << input_name
                                          << " used in the node: " << node.Name() << " which is of op type: " << node.OpType();

                      ORT_RETURN_IF_ERROR(KernelUseSharedPrePackedBuffers(*kernel, input_idx,
                                                                          prepacked_weights_container_->GetWeight(prepacked_weights_container_key),
                                                                          node.Name()));

                      ++used_shared_pre_packed_weights_counter_;
                    } else {  // container doesn't contain the pre-packed weight - so write into it for sharing across kernel instances

                      if (!prepacked_weights_container_->WriteWeight(prepacked_weights_container_key, std::move(weights_to_be_filled_in))) {
                        return ORT_MAKE_STATUS(ONNXRUNTIME, FAIL, "Unable to write the provided PrePackedWeights instance into the container");
                      }

                      ORT_RETURN_IF_ERROR(KernelUseSharedPrePackedBuffers(*kernel, input_idx,
                                                                          prepacked_weights_container_->GetWeight(prepacked_weights_container_key),
                                                                          node.Name()));
                    }
                  }

                } else {  // caching of pre-packed weights' turned OFF
                  AllocatorPtr session_cpu_alloc = kernel->Info().GetAllocator(0, OrtMemType::OrtMemTypeDefault);
                  ORT_RETURN_IF_ERROR(kernel->PrePack(const_initialized_tensor, input_idx,
                                                      session_cpu_alloc,  // use allocator tied to this session
                                                      is_packed,
                                                      nullptr  // no caching required
                                                      ));
                }
                if (is_packed) {
                  ++number_of_prepacks_counter_;

                  if (constant_initializers_use_count.count(input_name) && --constant_initializers_use_count[input_name] == 0) {
                    // release the constant initialized tensor
                    st->initialized_tensors_.erase(ort_value_idx);
                    constant_initialized_tensors.erase(ort_value_idx);
                  }
                }
              }
              // stop searching in 2 cases:
              // 1. value is not from OuterScope
              // 2. value is from OuterScope and the current OuterScope has the value
              if (st != this || !st->graph_.IsOuterScopeValue(input_name)) {
                break;
              }
            }
            st = st->Parent();
          } while (st);
        }
        input_idx++;
      }
    }

    return Status::OK();
  };

  bool should_cache_prepacked_weights_for_shared_initializers = (prepacked_weights_container_ != nullptr);

  if (should_cache_prepacked_weights_for_shared_initializers) {
    // serialize calls to the method that looks up the container, calls UseCachedPrePackedWeight/PrePack
    // and writes pre-packed weights to the container
    std::lock_guard<onnxruntime::OrtMutex> l(prepacked_weights_container_->mutex_);
    return prepacked_constant_weights(true);
  } else {
    return prepacked_constant_weights(false);
  }
}

static int64_t CalculateMemoryPatternsKey(const gsl::span<const OrtValue>& tensor_inputs) {
  int64_t key = 0;
  for (const auto& input : tensor_inputs) {
    for (auto dim : input.Get<Tensor>().Shape().GetDims()) key ^= dim;
  }
  return key;
}

#ifdef ENABLE_TRAINING
namespace {
Status ResolveDimParams(const GraphViewer& graph,
                        const InlinedHashMap<std::string, TensorShape>& feeds,
                        InlinedHashMap<std::string, int64_t>& out) {
  out.reserve(graph.GetInputs().size());
  for (const auto* input : graph.GetInputs()) {
    auto* shape = input->Shape();
    auto it = feeds.find(input->Name());
    if (it == feeds.end()) {
      return Status(ONNXRUNTIME, FAIL,
                    "Graph input " + input->Name() +
                        " is not found in the feed list, unable to resolve the value for dynamic shape.");
    }
    if (it->second.NumDimensions() == 0 && !shape) {
      // This is a scalar, which has nothing to do with symbolic shapes.
      continue;
    }
    if (!shape || shape->dim_size() != static_cast<int>(it->second.NumDimensions())) {
      return Status(ONNXRUNTIME, FAIL, "Graph input " + input->Name() +
                                           "'s shape is not present or its shape doesn't match feed's shape."
                                           "Unable to resolve the value for dynamic shape");
    }
    for (int k = 0, end = shape->dim_size(); k < end; ++k) {
      if (shape->dim()[k].has_dim_param()) {
        out.insert({shape->dim()[k].dim_param(), it->second.GetDims()[k]});
      }
    }
  }
  return Status::OK();
}

Status TryResolveShape(
    const NodeArg* arg,
    const InlinedHashMap<std::string, int64_t>& symbolic_dimensions,
    size_t& is_resolved,  // indicate whether resolve successfully or not.
    TensorShapeVector& resolved_shape) {
  if (!arg->Shape()) {
    is_resolved = 0;
    return Status::OK();
  }

  TensorShapeVector shape;

  SafeInt<size_t> safe_size = 1;
  for (auto& dim : arg->Shape()->dim()) {
    if (dim.has_dim_param()) {
      auto it = symbolic_dimensions.find(dim.dim_param());
      if (it == symbolic_dimensions.end()) {
        return Status(ONNXRUNTIME, FAIL, "Unknown symbolic dimension, " + dim.dim_param() + ", found in memory pattern compute.");
      }
      safe_size *= it->second;
      shape.push_back(it->second);
    } else if (dim.has_dim_value() && dim.dim_value() > 0) {
      safe_size *= dim.dim_value();
      shape.push_back(dim.dim_value());
    } else {
      // tensor shape is unknown.
      safe_size = 0;
    }
  }

  is_resolved = safe_size;
  // Only assign shape if all symbolic dimensions are resolved.
  if (is_resolved != 0) {
    resolved_shape = std::move(shape);
  }

  return Status::OK();
}

void TryCalculateSizeFromResolvedShape(int ml_value_idx, const InlinedHashMap<int, TensorShape>& resolved_shapes, size_t& size) {
  size = 0;
  auto shape = resolved_shapes.find(ml_value_idx);
  if (shape != resolved_shapes.end()) {
    size = 1;
    for (auto dim : shape->second.GetDims())
      size *= dim;
  }
}

}  // namespace

// If this function fails NO memory planning will take place, hence lets ONLY FAIL and stop training where warranted, example SIZE overflow.
Status SessionState::GeneratePatternGroupCache(gsl::span<const OrtValue> tensor_inputs,
                                               gsl::span<const int> feed_mlvalue_idxs,
                                               MemoryPatternGroup& output,
                                               InlinedHashMap<int, TensorShape>& resolved_shapes) const {
  InlinedHashMap<std::string, TensorShape> feeds;
  feeds.reserve(feed_mlvalue_idxs.size());
  for (size_t i = 0, end = feed_mlvalue_idxs.size(); i < end; ++i) {
    std::string name;
    ORT_RETURN_IF_ERROR(this->ort_value_name_idx_map_.GetName(feed_mlvalue_idxs[i], name));
    feeds.emplace(std::move(name), tensor_inputs[i].Get<Tensor>().Shape());
  }
  InlinedHashMap<std::string, int64_t> map;
  ORT_RETURN_IF_ERROR(ResolveDimParams(*graph_viewer_, feeds, map));
  auto* exe_plan = GetExecutionPlan();
  ORT_ENFORCE(exe_plan);
  OrtValuePatternPlanner mem_planner(*exe_plan, /*using counters*/ true);

  // Try to resolve shapes for activations.
  auto& node_index_info = GetNodeIndexInfo();
  auto& execution_order = exe_plan->node_execution_order_in_training;
  for (auto& node_idx : execution_order) {
    int node_index = node_index_info.GetNodeOffset(node_idx);
    auto* node = graph_viewer_->GetNode(node_idx);
    int output_start = node_index + static_cast<int>(node->InputDefs().size()) +
                       static_cast<int>(node->ImplicitInputDefs().size());

    for (int i = 0, end = static_cast<int>(node->OutputDefs().size()); i < end; ++i) {
      const auto ml_value_idx = node_index_info.GetMLValueIndex(output_start + i);
      if (ml_value_idx == NodeIndexInfo::kInvalidEntry)
        continue;

      const auto* ml_type = exe_plan->allocation_plan[ml_value_idx].value_type;
      if (!ml_type->IsTensorType())
        continue;

      auto* arg = node->OutputDefs()[i];
      size_t is_resolved = 0;
      TensorShapeVector resolved_shape;

      // Tensors whose shape cannot be resolved statically will be allocated at runtime.
      if (TryResolveShape(arg, map, is_resolved, resolved_shape).IsOK()) {
        // Store all valid resolved shapes. They will be queried in, for example,
        // Recv operator to bypass the dependency of output shapes on inputs.
        if (is_resolved != 0) {
          resolved_shapes[ml_value_idx] = gsl::make_span(resolved_shape);
        }
      } else {
        LOGS(logger_, INFO) << "[Static memory planning] Could not resolve shape for tensor with ML index "
                            << ml_value_idx << ", will allocate dynamically.";
      }
    }
  }

  // Allocate activations that want to be laid out contiguously in memory.
  for (auto ml_value_idx : exe_plan->activation_allocation_order) {
    ORT_ENFORCE(ml_value_idx >= 0);

    const auto* ml_type = exe_plan->allocation_plan[ml_value_idx].value_type;
    if (!ml_type->IsTensorType())
      continue;

    const auto* ml_data_type = static_cast<const TensorTypeBase*>(ml_type)->GetElementType();
    if (exe_plan->allocation_plan[ml_value_idx].alloc_kind == AllocKind::kAllocate &&
        ml_data_type != DataTypeImpl::GetType<std::string>()) {
      size_t size = 0;
      TryCalculateSizeFromResolvedShape(ml_value_idx, resolved_shapes, size);
      if (size == 0) {
        std::string node_name;
        ORT_RETURN_IF_ERROR(this->ort_value_name_idx_map_.GetName(ml_value_idx, node_name));
        return Status(ONNXRUNTIME, FAIL, "Unknown shape found in memory pattern compute, node name is : " + node_name);
      }

      if (!IAllocator::CalcMemSizeForArrayWithAlignment<kAllocAlignment>(size, ml_data_type->Size(), &size)) {
        return Status(ONNXRUNTIME, FAIL, "Size overflow");
      }

      ORT_ENFORCE(exe_plan->allocation_plan[ml_value_idx].alloc_kind == AllocKind::kAllocate);

      const auto& counter = exe_plan->allocation_plan[ml_value_idx].program_counter;
      ORT_RETURN_IF_ERROR(mem_planner.TraceAllocation(ml_value_idx, counter, size));
    }
  }
  // TODO: add check for single stream
  // Allocate all other activations.
  for (auto& step_index : execution_order) {
    int node_index = node_index_info.GetNodeOffset(step_index);
    auto* node = graph_viewer_->GetNode(step_index);
    int output_start = node_index + static_cast<int>(node->InputDefs().size()) +
                       static_cast<int>(node->ImplicitInputDefs().size());
    // allocate output
    for (int i = 0, end = static_cast<int>(node->OutputDefs().size()); i < end; ++i) {
      const auto ml_value_idx = node_index_info.GetMLValueIndex(output_start + i);
      if (ml_value_idx == NodeIndexInfo::kInvalidEntry ||
          (std::find(exe_plan->activation_allocation_order.begin(),
                     exe_plan->activation_allocation_order.end(), ml_value_idx) !=
           exe_plan->activation_allocation_order.end()))
        continue;
      const auto* ml_type = exe_plan->allocation_plan[ml_value_idx].value_type;
      if (!ml_type->IsTensorType())
        continue;

      if (exe_plan->allocation_plan[ml_value_idx].location.mem_type != OrtMemType::OrtMemTypeDefault)
        continue;

      const auto* ml_data_type = static_cast<const TensorTypeBase*>(ml_type)->GetElementType();
      size_t size = 0;
      TryCalculateSizeFromResolvedShape(ml_value_idx, resolved_shapes, size);

      // Plan memory if conditions are met.
      if (exe_plan->allocation_plan[ml_value_idx].alloc_kind == AllocKind::kAllocate &&
          ml_data_type != DataTypeImpl::GetType<std::string>() && size != 0) {
        size_t aligned_size = 0;
        if (!IAllocator::CalcMemSizeForArrayWithAlignment<kAllocAlignment>(size, ml_data_type->Size(), &aligned_size)) {
          return Status(ONNXRUNTIME, FAIL, "Size overflow");
        }

        ORT_ENFORCE(exe_plan->allocation_plan[ml_value_idx].alloc_kind == AllocKind::kAllocate);

        const auto& counter = exe_plan->allocation_plan[ml_value_idx].program_counter;
        ORT_RETURN_IF_ERROR(mem_planner.TraceAllocation(ml_value_idx, counter, aligned_size));
      }
    }

    // release nodes
    auto& release_actions = exe_plan->node_release_list[step_index];
    for (auto it = release_actions.begin(); it != release_actions.end(); ++it) {
      auto& action = exe_plan->release_actions[*it];
      // if the value consumed by multiple stream, we can't pre-release it statically.
      if (action.ref_count != 1)
        continue;

      auto ml_value_idx = action.value_index;
      const auto* ml_type = exe_plan->allocation_plan[ml_value_idx].value_type;
      if (!ml_type->IsTensorType())
        continue;
      const auto* ml_data_type = static_cast<const TensorTypeBase*>(ml_type)->GetElementType();
      if (ml_data_type != DataTypeImpl::GetType<std::string>()) {
        ORT_RETURN_IF_ERROR(mem_planner.TraceFree(static_cast<int>(ml_value_idx)));
      }
    }
  }

  if (!mem_planner.GeneratePatterns(output).IsOK()) {
    return Status(ONNXRUNTIME, FAIL, "Generate Memory Pattern failed");
  }
  return Status::OK();
}

#endif

// MemoryPatternGroup pointer is cached. It only inserted upon creation
// and is not updated if already present.
const MemoryPatternGroup* SessionState::GetMemoryPatternGroup(
    gsl::span<const OrtValue> tensor_inputs,
    gsl::span<const int> feed_mlvalue_idxs,
    const InlinedHashMap<int, TensorShape>*& out_inferred_shapes) const {
  out_inferred_shapes = nullptr;
  int64_t key = CalculateMemoryPatternsKey(tensor_inputs);
  std::lock_guard<OrtMutex> lock(mem_patterns_lock_);
  auto it = mem_patterns_.find(key);
  if (it == mem_patterns_.end()) {
#ifdef ENABLE_TRAINING
    MemoryPatternGroup mem_patterns;
    InlinedHashMap<int, TensorShape> inferred_shapes;
    if (GeneratePatternGroupCache(tensor_inputs, feed_mlvalue_idxs, mem_patterns, inferred_shapes).IsOK()) {
      auto patt_insert = mem_patterns_.insert_or_assign(key, std::move(mem_patterns));
      auto ptr = &patt_insert.first->second;
      auto shape_insert = shape_patterns_.insert_or_assign(key, std::move(inferred_shapes));
      out_inferred_shapes = &shape_insert.first->second;
      return ptr;
    }
#else
    ORT_UNUSED_PARAMETER(feed_mlvalue_idxs);
#endif
    return nullptr;
  }

  auto patt_hit = shape_patterns_.find(key);
  if (patt_hit != shape_patterns_.cend()) {
    out_inferred_shapes = &patt_hit->second;
  }
  return &it->second;
}

void SessionState::ResolveMemoryPatternFlag() {
  if (enable_mem_pattern_) {
    for (auto* input : graph_viewer_->GetInputs()) {
      if (!input->HasTensorOrScalarShape()) {
        enable_mem_pattern_ = false;
        break;
      }
    }

    // if there are nodes belong to the same device be partitioned to multiple streams
    // disable the memory pattern because the execution order is not fixed.
    // TODO: we can improve memory pattern to support multiple streams
    bool multi_stream = false;
    auto cmp = [](const OrtDevice& op1, const OrtDevice& op2) {
      if (op1.Type() != op2.Type()) return op1.Type() < op2.Type();
      if (op1.MemType() != op2.MemType()) return op1.MemType() < op2.MemType();
      return op1.Id() < op2.Id();
    };
    std::set<OrtDevice, decltype(cmp)> device_set(cmp);
    auto& streams = GetExecutionPlan()->execution_plan;
    for (auto& logic_stream : streams) {
      if (device_set.find(logic_stream->device_) != device_set.end()) {
        multi_stream = true;
        break;
      }
      device_set.insert(logic_stream->device_);
    }

    if (multi_stream)
      enable_mem_pattern_ = false;

    // For subgraphs, the implicit inputs need to meet the same crieria
    // as the explicit inputs for memory pattern to be enabled
    if (graph_viewer_->IsSubgraph()) {
      const auto* parent_node = graph_viewer_->ParentNode();

      for (auto* implicit_input : parent_node->ImplicitInputDefs()) {
        if (!implicit_input->HasTensorOrScalarShape()) {
          enable_mem_pattern_ = false;
          break;
        }
      }
    }
  }
}

Status SessionState::UpdateMemoryPatternGroupCache(gsl::span<const OrtValue> tensor_inputs,
                                                   MemoryPatternGroup mem_patterns) const {
  int64_t key = CalculateMemoryPatternsKey(tensor_inputs);

  std::lock_guard<OrtMutex> lock(mem_patterns_lock_);
  // Do not update if present, as the pointer to the existing one is cached
  mem_patterns_.emplace(key, std::move(mem_patterns));
  return Status::OK();
}

bool SessionState::GetEnableMemoryPattern() const { return enable_mem_pattern_; }

bool SessionState::GetEnableMemoryReuse() const { return sess_options_.enable_mem_reuse; }

common::Status SessionState::AddInputNameToNodeInfoMapping(const std::string& input_name, const NodeInfo& node_info) {
  // Graph partitioning should ensure an input is only consumed from one device. Copy nodes should have been inserted
  // to handle a scenario where an input is required on different devices by different nodes. Validate that.
  auto& entries = input_names_to_nodeinfo_mapping_[input_name];

  if (entries.empty()) {
    entries.push_back(node_info);
  } else {
    const auto& existing_entry = entries.front();

    // if index == max it's an entry for an implicit input to a subgraph or unused graph input.
    // we want to prefer the entry for explicit usage in this graph, as the implicit usage in a
    // subgraph will be handled by the subgraph's SessionState.
    if (node_info.index == std::numeric_limits<size_t>::max()) {
      // ignore and preserve existing value
    } else if (existing_entry.index == std::numeric_limits<size_t>::max()) {
      // replace existing entry that is for an implicit input with new entry for explicit usage in this graph
      entries[0] = node_info;
    } else {
      // if the devices match we can add the new entry for completeness (it will be ignored in
      // utils::CopyOneInputAcrossDevices though).
      // if they don't, we are broken.
      const auto& current_device = entries[0].device;
      const auto& new_device = node_info.device;

      if (current_device == new_device) {
        entries.push_back(node_info);
      } else {
        return ORT_MAKE_STATUS(
            ONNXRUNTIME, NOT_IMPLEMENTED,
            "Using an input in multiple nodes on different devices is not supported currently. Input:", input_name,
            " is used by node ", existing_entry.p_node->Name(), " (", current_device->ToString(), ") and node ",
            node_info.p_node->Name(), " (", new_device->ToString(), ").");
      }
    }
  }

  return Status::OK();
}

common::Status SessionState::GetInputNodeInfo(const std::string& input_name,
                                              InlinedVector<NodeInfo>& node_info_vec) const {
  auto entry = input_names_to_nodeinfo_mapping_.find(input_name);
  if (entry == input_names_to_nodeinfo_mapping_.cend()) {
    return Status(ONNXRUNTIME, FAIL, "Failed to find input name in the mapping: " + input_name);
  }

  node_info_vec = entry->second;
  return Status::OK();
}

const SessionState::NameNodeInfoMapType& SessionState::GetInputNodeInfoMap() const {
  return input_names_to_nodeinfo_mapping_;
}

void SessionState::AddOutputNameToNodeInfoMapping(const std::string& output_name, const NodeInfo& node_info) {
  auto& output_names_to_nodeinfo = output_names_to_nodeinfo_mapping_[output_name];
  ORT_ENFORCE(output_names_to_nodeinfo.empty(), "Only one node should produce an output. Existing entry for ",
              output_name);

  output_names_to_nodeinfo.push_back(node_info);
}

common::Status SessionState::GetOutputNodeInfo(const std::string& output_name,
                                               InlinedVector<NodeInfo>& node_info_vec) const {
  auto entry = output_names_to_nodeinfo_mapping_.find(output_name);
  if (entry == output_names_to_nodeinfo_mapping_.cend()) {
    return Status(ONNXRUNTIME, FAIL, "Failed to find output name in the mapping: " + output_name);
  }

  node_info_vec = entry->second;
  return Status::OK();
}

const SessionState::NameNodeInfoMapType& SessionState::GetOutputNodeInfoMap() const {
  return output_names_to_nodeinfo_mapping_;
}

void SessionState::AddSubgraphSessionState(onnxruntime::NodeIndex index, const std::string& attribute_name,
                                           std::unique_ptr<SessionState> session_state) {
  auto entry = subgraph_session_states_.find(index);

  // make sure this is new. internal logic error if it is not so using ORT_ENFORCE.
  if (entry != subgraph_session_states_.cend()) {
    const auto& existing_entries = entry->second;
    ORT_ENFORCE(existing_entries.find(attribute_name) == existing_entries.cend(), "Entry exists in node ", index,
                " for attribute ", attribute_name);
  }

  session_state->parent_ = this;

#ifdef ONNXRUNTIME_ENABLE_INSTRUMENT
  GenerateGraphId();
#endif

  subgraph_session_states_[index].insert(std::make_pair(attribute_name, std::move(session_state)));
}

SessionState* SessionState::GetMutableSubgraphSessionState(onnxruntime::NodeIndex index,
                                                           const std::string& attribute_name) {
  SessionState* session_state = nullptr;

  auto node_entry = subgraph_session_states_.find(index);
  if (node_entry != subgraph_session_states_.cend()) {
    const auto& attribute_state_map = node_entry->second;

    const auto& subgraph_entry = attribute_state_map.find(attribute_name);
    if (subgraph_entry != attribute_state_map.cend()) {
      session_state = subgraph_entry->second.get();
    }
  }

  return session_state;
}

const SessionState* SessionState::GetSubgraphSessionState(onnxruntime::NodeIndex index,
                                                          const std::string& attribute_name) const {
  return const_cast<SessionState*>(this)->GetMutableSubgraphSessionState(index, attribute_name);
}

const NodeIndexInfo& SessionState::GetNodeIndexInfo() const {
  ORT_ENFORCE(node_index_info_.has_value(), "SetGraphAndCreateKernels must be called prior to GetExecutionInfo.");
  return *node_index_info_;
}

#ifdef ENABLE_TRAINING
void SessionState::UpdateToBeExecutedRange(gsl::span<int const> fetch_mlvalue_idxs) {
  InlinedVector<int> sorted_idxs;
  sorted_idxs.reserve(fetch_mlvalue_idxs.size());
  sorted_idxs.assign(fetch_mlvalue_idxs.begin(), fetch_mlvalue_idxs.end());
  std::sort(sorted_idxs.begin(), sorted_idxs.end());
  if (to_be_executed_nodes_.find(sorted_idxs) != to_be_executed_nodes_.end())
    return;

  // Get the nodes generating the fetches.
  InlinedVector<const Node*> nodes;
  nodes.reserve(fetch_mlvalue_idxs.size());
  InlinedHashSet<NodeIndex> reachable_nodes;
  reachable_nodes.reserve(graph_.NumberOfNodes());

  for (auto idx : fetch_mlvalue_idxs) {
    std::string node_arg_name;
    const auto status = this->GetOrtValueNameIdxMap().GetName(idx, node_arg_name);
    ORT_ENFORCE(status.IsOK(), status.ErrorMessage());
    auto ending_node = graph_.GetProducerNode(node_arg_name);
    nodes.push_back(ending_node);
  }

  // Reversely traverse to get reachable nodes.
  graph_.ReverseDFSFrom(
      nodes, {}, [&reachable_nodes](const Node* n) { reachable_nodes.insert(n->Index()); });

  // global start, end doesn't matters
  to_be_executed_nodes_.emplace(std::move(sorted_idxs), std::move(reachable_nodes));
}

const InlinedHashSet<NodeIndex>* SessionState::GetToBeExecutedRange(
    gsl::span<int const> fetch_mlvalue_idxs) const {
  InlinedVector<int> sorted_idxs;
  sorted_idxs.reserve(fetch_mlvalue_idxs.size());
  sorted_idxs.assign(fetch_mlvalue_idxs.begin(), fetch_mlvalue_idxs.end());
  std::sort(sorted_idxs.begin(), sorted_idxs.end());
  auto it = to_be_executed_nodes_.find(sorted_idxs);
  return (it != to_be_executed_nodes_.end()) ? &it->second : nullptr;
}
#endif

Status SessionState::CreateSubgraphSessionState() {
  for (auto& node : graph_.Nodes()) {
    for (auto& entry : node.GetAttributeNameToMutableSubgraphMap()) {
      const auto& ep = node.GetExecutionProviderType();
      if (!ep.empty() && ep != kCpuExecutionProvider && ep != kCudaExecutionProvider) {
        // SessionState is only used when ORT is executing the subgraph. If a non-ORT EP has taken the control flow
        // node containing the subgraph it will create whatever state it needs internally.
        continue;
      }

      auto& attr_name = entry.first;
      Graph* subgraph = entry.second;
      ORT_ENFORCE(subgraph, "Main Graph instance should have populated all subgraphs when being resolved.");

      auto subgraph_session_state =
          std::make_unique<SessionState>(*subgraph, execution_providers_,
                                         thread_pool_, inter_op_thread_pool_, data_transfer_mgr_,
                                         logger_, profiler_, sess_options_);

      // Pass fused function manager to subgraph
      subgraph_session_state->fused_funcs_mgr_.SetFusedFuncs(fused_funcs_mgr_);

      // recurse
      ORT_RETURN_IF_ERROR(subgraph_session_state->CreateSubgraphSessionState());

      // add the subgraph SessionState instance to the parent graph SessionState so it can be retrieved
      // by Compute() via OpKernelContextInternal.
      AddSubgraphSessionState(node.Index(), attr_name, std::move(subgraph_session_state));
    }
  }

  return Status::OK();
}

// Calculate the use count of a constant initialized tensor, including the use in subgraph.
// Note: This function doesn't handle the case below:
// The main graph has a constant initializer called X, and the subgraph also has a constant initializer called X, which overrides the X from main graph.
// For case like this, the current implementation will calculate the use count as 2, but they could contain completely different values so each should have a use count of 1.
// This is a very rare case. If it happens and X is prepacked, the consequence is that X won't be released and memory usage of X won't be saved. This will be fine.
static void ComputeConstantInitializerUseCount(const Graph& graph, InlinedHashMap<std::string, size_t>& constant_initializers_use_count) {
  for (const auto& node : graph.Nodes()) {
    for (const auto* arg : node.InputDefs()) {
      if (arg->Exists() && graph.GetConstantInitializer(arg->Name(), true /*check_outer_scope*/)) {
        constant_initializers_use_count[arg->Name()]++;
      }
    }

    if (node.ContainsSubgraph()) {
      for (const gsl::not_null<const Graph*>& subgraph : node.GetSubgraphs()) {
        ComputeConstantInitializerUseCount(*subgraph, constant_initializers_use_count);
      }
    }
  }
  // Initializers can be used as graph outputs
  for (const auto* arg : graph.GetOutputs()) {
    if (arg->Exists() && graph.GetConstantInitializer(arg->Name(), true /*check_outer_scope*/)) {
      constant_initializers_use_count[arg->Name()]++;
    }
  }
}

using NodePlacementMap = std::unordered_map<std::string, std::vector<std::string>>;
using NodePlacementSet = std::unordered_set<std::string>;

static Status VerifyEachNodeIsAssignedToAnEpImpl(const Graph& graph, bool is_verbose,
                                                 NodePlacementMap& node_placements,
                                                 NodePlacementSet& node_placement_provider_set) {
  for (const auto& node : graph.Nodes()) {
    const auto& node_provider = node.GetExecutionProviderType();
    if (node_provider.empty()) {
      return ORT_MAKE_STATUS(ONNXRUNTIME, NOT_IMPLEMENTED,
                             "Could not find an implementation for ",
                             node.OpType(), "(", node.SinceVersion(), ") node with name '", node.Name(), "'");
    }

    node_placement_provider_set.insert(node_provider);

#if !defined(ORT_MINIMAL_BUILD)
    if (is_verbose) {  // TODO: should we disable this if the number of nodes is above a certain threshold?
      const std::string node_str = node.OpType() + " (" + node.Name() + ")";
      node_placements[node_provider].push_back(node_str);
    }
#endif  // !defined(ORT_MINIMAL_BUILD)

    // recurse into subgraphs
    if (node.ContainsSubgraph()) {
      const auto subgraphs = node.GetSubgraphs();
      for (const auto& subgraph : subgraphs) {
        ORT_RETURN_IF_ERROR(VerifyEachNodeIsAssignedToAnEpImpl(*subgraph, is_verbose, node_placements,
                                                               node_placement_provider_set));
      }
    }
  }

  return Status::OK();
}

static Status VerifyEachNodeIsAssignedToAnEp(const Graph& graph, const logging::Logger& logger,
                                             const ExecutionProviders& providers) {
  NodePlacementMap node_placements{};
  NodePlacementSet node_placement_provider_set{};
#if !defined(ORT_MINIMAL_BUILD)
  const bool is_verbose_mode = logger.GetSeverity() == logging::Severity::kVERBOSE;
#else
  ORT_UNUSED_PARAMETER(logger);
  const bool is_verbose_mode = false;
#endif  // !defined(ORT_MINIMAL_BUILD)

  ORT_RETURN_IF_ERROR(VerifyEachNodeIsAssignedToAnEpImpl(graph, is_verbose_mode, node_placements, node_placement_provider_set));

#if !defined(ORT_MINIMAL_BUILD)
  // print placement info
  if (is_verbose_mode) {
    LOGS(logger, VERBOSE) << "Node placements";
    if (node_placements.size() == 1) {
      const auto& [provider, node_strs] = *node_placements.begin();
      LOGS(logger, VERBOSE) << " All nodes placed on [" << provider << "]. Number of nodes: " << node_strs.size();
    } else {
      for (const auto& [provider, node_strs] : node_placements) {
        LOGS(logger, VERBOSE) << " Node(s) placed on [" << provider << "]. Number of nodes: " << node_strs.size();
        for (const auto& node_str : node_strs) {
          LOGS(logger, VERBOSE) << "  " << node_str;
        }
      }
    }
  }
#endif  // !defined(ORT_MINIMAL_BUILD)

  // Silent fallback from GPU/NPU to CPU nodes can cause performance issues due to memory copies and frequent stalls.
  // If the user explicitly included the CPU provider anyway, then remain silent, but if it was implicitly added,
  // and unexpected fallback happened to a non-preferred provider, warn the user.
  size_t explicit_provider_count = providers.NumProviders() - (providers.GetCpuProviderWasImplicitlyAdded() ? 1 : 0);
  if (node_placement_provider_set.size() > explicit_provider_count && explicit_provider_count > 0) {
    LOGS(logger, WARNING) << "Some nodes were not assigned to the preferred execution providers which may or may not have an negative impact on performance. e.g. ORT explicitly assigns shape related ops to CPU to improve perf.";
    if (!is_verbose_mode) {
      LOGS(logger, WARNING) << "Rerunning with verbose output on a non-minimal build will show node assignments.";
    }
  }

  return Status::OK();
}

Status SessionState::FinalizeSessionState(const std::basic_string<PATH_CHAR_TYPE>& graph_location,
                                          const KernelRegistryManager& kernel_registry_manager,
                                          bool remove_initializers,
                                          bool saving_ort_format) {
  // recursively create the subgraph session state instances and populate the kernel create info in them.
  // it's simpler to handle the kernel create info recursively when deserializing,
  // so also do it recursively when calling PopulateKernelCreateInfo for consistency.
  ORT_RETURN_IF_ERROR(CreateSubgraphSessionState());

  ORT_RETURN_IF_ERROR(VerifyEachNodeIsAssignedToAnEp(graph_, logger_, execution_providers_));
  ORT_RETURN_IF_ERROR(PopulateKernelCreateInfo(kernel_registry_manager, saving_ort_format));

  InlinedHashMap<std::string, size_t> constant_initializers_use_count;
  ComputeConstantInitializerUseCount(graph_, constant_initializers_use_count);
  return FinalizeSessionStateImpl(graph_location, kernel_registry_manager, nullptr, sess_options_,
                                  remove_initializers, constant_initializers_use_count);
}

static Status Index(const OrtValueNameIdxMap& ort_value_name_idx_map,
                    const OrtValueName& name,
                    /*out*/ OrtValueIndex& value) {
  return ort_value_name_idx_map.GetIdx(name, value);
}

static bool IsNodeWhereNodeInputsAreSameAsExplicitSubgraphInputs(const Node& node) {
  const auto& op_type = node.OpType();
  int since_version = node.SinceVersion();

  // TODO: Re-visit this method if more subgraph ops get accepted into ONNX

  // At the time of writing, there are only 3 ops in ONNX that have subgraphs
  // 1) If
  // 2) Loop
  // 3) Scan

  // `If` - The op doesn't have explicit subgraph inputs (return false)
  // `Loop`- In all opset versions of Loop (at the time of writing) the node inputs
  // have a one-to-one mapping between them and the explicit subgraph inputs
  // of the subgraph held in the Loop (return true)
  // `Scan` - Except opset 8 version of Scan (at the time of writing), all other
  // versions have the same one-to-one mapping as Loop (return true for opset > 8)

  return (op_type == "Loop" || (op_type == "Scan" && since_version >= 9));
}

// The following method accumulates the locations of all inputs (implicit and explicit)
// to a control flow node at the current graph level. This information will be used in
// the allocation planner while determining the location of such inputs in the subgraph.
// This method will not be called for the main graph (there is no concept of "outer scope" for the main graph).
static Status OuterScopeNodeArgLocationAccumulator(const SequentialExecutionPlan& plan,
                                                   const OrtValueNameIdxMap& ort_value_name_to_idx_map,
                                                   const Node& parent_node,
                                                   const GraphViewer& subgraph,
                                                   /*out*/ InlinedHashMap<OrtValueName, OrtMemoryInfo>& outer_scope_arg_to_location_map) {
  // Process implicit inputs to the node
  outer_scope_arg_to_location_map.reserve(parent_node.ImplicitInputDefs().size() + parent_node.InputDefs().size());
  auto process_implicit_input = [&plan, &ort_value_name_to_idx_map,
                                 &outer_scope_arg_to_location_map](const NodeArg& input, size_t /*arg_idx*/) {
    const auto& name = input.Name();
    OrtValueIndex index = -1;
    ORT_RETURN_IF_ERROR(Index(ort_value_name_to_idx_map, name, index));
    outer_scope_arg_to_location_map.insert({name, plan.GetLocation(index)});
    return Status::OK();
  };

  ORT_RETURN_IF_ERROR(Node::ForEachWithIndex(parent_node.ImplicitInputDefs(), process_implicit_input));

  // Process explicit inputs to the node
  // (they are passed through as explicit subgraph inputs and hence requires a re-mapping of names
  // to their corresponding names in the inner nested subgraph(s) held by the node)
  const auto& subgraph_inputs = subgraph.GetInputs();

  auto process_input = [&plan, &ort_value_name_to_idx_map, &outer_scope_arg_to_location_map,
                        &subgraph_inputs](const NodeArg& input, size_t arg_idx) {
    const auto& name = input.Name();
    OrtValueIndex index = -1;
    ORT_RETURN_IF_ERROR(Index(ort_value_name_to_idx_map, name, index));

    // Store the location of the outer scope value in the map using the subgraph input as the key
    // as that will be the referenced name in the subgraph (i.e.) re-mapping of names is required
    outer_scope_arg_to_location_map.insert({subgraph_inputs[arg_idx]->Name(), plan.GetLocation(index)});

    return Status::OK();
  };

  if (IsNodeWhereNodeInputsAreSameAsExplicitSubgraphInputs(parent_node)) {
    return Node::ForEachWithIndex(parent_node.InputDefs(), process_input);
  }

  return Status::OK();
}

// We accumulate all nested subgraph(s) kernel create info maps relative to the current depth
// (i.e.) if we were on the first nested subgraph, we accumulate information from ALL the
// nested subgraphs within it.
// This information is necessary to plan the right location for initializers
// in a given level because they could be used in one of the nested subgraphs relative to the
// current level (not just within the same level or even one level deep).
// Since we need to package up information from multiple levels of nested subgraphs, the key we use
// is "{key_for_node_containing_subgraph} + current_depth + node_index_containing_the_subgraph + attribute_name".
// {key_for_node_containing_subgraph} is empty for the main graph.

// For example, if we want to store information corresponding to a nested subgraph wrt to the main graph and
// the node index  of the node in the main graph was 2 and the attribute containing the specific
// subgraph was "then_branch", the key would be depth + node_index + attribute = 0 + 2 + then_branch
// = "02then_branch".

// If that subgraph contained another subgraph at node index 1, then the key would be,
// {02then_branch} + 1 + 1 + "then_branch" = "02then_branch11then_branch".

static void AccumulateAllNestedSubgraphsInfo(
    const SessionState& session_state,
    const std::string& subgraph_kernel_create_info_map_key_base,
    size_t graph_depth,
    /*out*/ SubgraphsKernelCreateInfoMaps& subgraphs_kernel_create_info_maps) {
  for (const auto& entry : session_state.GetSubgraphSessionStateMap()) {
    auto node_index = entry.first;

    for (const auto& name_to_subgraph_session_state : entry.second) {
      const auto& subgraph_attr_name = name_to_subgraph_session_state.first;

      SessionState& subgraph_session_state = *name_to_subgraph_session_state.second;

      const auto& local_subgraph_kernel_create_info_map_key =
          NestedSubgraphInfoDetails::ComposeNestedSubgraphInfoKeyHelper(subgraph_kernel_create_info_map_key_base,
                                                                        graph_depth, node_index, subgraph_attr_name);

      // The end user is never likely to see an error with the following line.
      // Points to an internal processing error if we hit this.
      ORT_ENFORCE(subgraphs_kernel_create_info_maps.find(local_subgraph_kernel_create_info_map_key) ==
                  subgraphs_kernel_create_info_maps.end());

      subgraphs_kernel_create_info_maps.insert({local_subgraph_kernel_create_info_map_key,
                                                subgraph_session_state.GetKernelCreateInfoMap()});

      // Recurse into the subgraph session state
      AccumulateAllNestedSubgraphsInfo(subgraph_session_state,
                                       local_subgraph_kernel_create_info_map_key,
                                       graph_depth + 1, subgraphs_kernel_create_info_maps);
    }
  }
}

Status SessionState::FinalizeSessionStateImpl(const std::basic_string<PATH_CHAR_TYPE>& graph_location,
                                              const KernelRegistryManager& kernel_registry_manager,
                                              _In_opt_ const Node* parent_node,
                                              const SessionOptions& session_options,
                                              bool remove_initializers,
                                              InlinedHashMap<std::string, size_t>& constant_initializers_use_count,
                                              const InlinedHashMap<OrtValueName, OrtMemoryInfo>& outer_scope_node_arg_to_location_map,
                                              bool graph_info_already_created) {
  if (!graph_info_already_created) {
    CreateGraphInfo();
  }

#if defined(ORT_EXTENDED_MINIMAL_BUILD)
  // Remove any unused initializers.
  // Not needed in a full build because unused initializers should have been removed earlier by Graph::Resolve().
  // Not needed in a basic minimal build because only runtime optimizations are expected to possibly result in unused
  //   initializers and they are only enabled in an extended minimal build.
  {
    InlinedVector<std::string> unused_initializer_names;
    for (const auto& [name, tensor_proto] : graph_.GetAllInitializedTensors()) {
      ORT_UNUSED_PARAMETER(tensor_proto);
      int idx;
      if (!ort_value_name_idx_map_.GetIdx(name, idx).IsOK()) {
        unused_initializer_names.push_back(name);
      }
    }

    for (const auto& name : unused_initializer_names) {
      graph_.RemoveInitializedTensor(name);
    }
  }
#endif  // defined(ORT_EXTENDED_MINIMAL_BUILD)

  // ignore any outer scope args we don't know about. this can happen if a node contains multiple subgraphs.
  InlinedVector<const NodeArg*> valid_outer_scope_node_args;
  if (parent_node) {
    auto outer_scope_node_args = parent_node->ImplicitInputDefs();
    valid_outer_scope_node_args.reserve(outer_scope_node_args.size());

    std::for_each(outer_scope_node_args.cbegin(), outer_scope_node_args.cend(),
                  [this, &valid_outer_scope_node_args](const NodeArg* node_arg) {
                    int idx;
                    if (ort_value_name_idx_map_.GetIdx(node_arg->Name(), idx).IsOK()) {
                      valid_outer_scope_node_args.push_back(node_arg);
                    };
                  });
  }

  // TODO: we avoid instantiate it in subgraph session state

  // register stream handles from EP instances
#ifdef ORT_ENABLE_STREAM
  auto& eps = GetExecutionProviders();
  for (auto& ep : eps) {
    ep->RegisterStreamHandlers(GetStreamHandleRegistryInstance());
  }
#endif

  SubgraphsKernelCreateInfoMaps subgraphs_kernel_create_info_maps;
  AccumulateAllNestedSubgraphsInfo(*this, "", 0, subgraphs_kernel_create_info_maps);

  SequentialPlannerContext context(session_options.execution_mode,
                                   session_options.execution_order,
                                   session_options.enable_mem_reuse);

#ifdef _WIN32

  PathString partition_config_file =
      ToWideString(session_options.config_options.GetConfigOrDefault(
          kNodePartitionConfigFile, ""));

#else

  PathString partition_config_file =
      session_options.config_options.GetConfigOrDefault(
          kNodePartitionConfigFile, "");

#endif

  auto status = SequentialPlanner::CreatePlan(parent_node, *graph_viewer_, valid_outer_scope_node_args,
                                              execution_providers_, kernel_create_info_map_,
                                              subgraphs_kernel_create_info_maps,
                                              outer_scope_node_arg_to_location_map,
                                              ort_value_name_idx_map_, context,
#ifdef ORT_ENABLE_STREAM
                                              GetStreamHandleRegistryInstance(),
#endif
                                              partition_config_file,
                                              Logger(),
                                              p_seq_exec_plan_);
  ORT_RETURN_IF_ERROR(status);

// Record the allocation plan

// Uncomment the below to dump the allocation plan to std::cout
// LOGS(logger_, VERBOSE) << std::make_pair(p_seq_exec_plan_.get(), this);
#if !defined(ORT_MINIMAL_BUILD) && defined(ORT_MEMORY_PROFILE)
  auto mem_profiler = std::make_unique<MemoryProfiler>();
  mem_profiler->Init(GetExecutionPlan(), GetOrtValueNameIdxMap());
  SetMemoryProfiler(mem_profiler.release());
#endif

  const auto disable_prepacking =
      session_options.config_options.GetConfigOrDefault(kOrtSessionOptionsConfigDisablePrepacking, "0");

  // Memory pattern tracer allocates all initializers on a single contiguous
  // buffer. This has the effect of reducing memory fragmentation.
  // Further more, in training scenarios NCCL kernels require initializers to be allocated
  // contiguously.
  //
  // In inferencing scenarios, however, we often want to pre-process and then
  // release some initializers. See OpKernel::PrePack(). Letting all initializers
  // sharing a single buffer makes it hard to release individual ones, leading
  // to memory waste.
  //
  // TODO!! disabling memory pattern tracer increases fragmentation, leading to
  //  out of memory error in some training tests. Need to create kernel first,
  //  and let the kernel tells us whether the initializer needs to be traced.
  //
<<<<<<< HEAD
  std::unique_ptr<ITensorAllocator> tensor_allocator = nullptr;
  if (disable_prepacking == "1") {
    tensor_allocator = ITensorAllocator::Create(enable_mem_pattern_, *p_seq_exec_plan_, *this, weights_buffers_);
  } else {
    tensor_allocator = ITensorAllocator::Create(false, *p_seq_exec_plan_, *this, weights_buffers_);
  }
=======
#if defined(ENABLE_TRAINING_CORE)
  std::unique_ptr<ITensorAllocator> tensor_allocator(
      ITensorAllocator::Create(enable_mem_pattern_, *p_seq_exec_plan_, *this, weights_buffers_));
#else
  std::unique_ptr<ITensorAllocator> tensor_allocator(
      ITensorAllocator::Create(false, *p_seq_exec_plan_, *this, weights_buffers_));
#endif
>>>>>>> 3b79b8eb

  const auto& initializer_allocation_order = p_seq_exec_plan_->initializer_allocation_order;

  // move initializers from TensorProto instances in Graph to OrtValue instances in SessionState
  session_state_utils::MemoryProfileFunction memory_profile_func = nullptr;
#if !defined(ORT_MINIMAL_BUILD) && defined(ORT_MEMORY_PROFILE)
  memory_profile_func = [this](ITensorAllocator& planner) {
    GetMemoryProfiler()->GetMemoryInfo().RecordPatternInfo(
        planner.GetMemPatterns(), MemoryInfo::MapType::Initializer);
    GetMemoryProfiler()->CreateEvents(
        "initializer_" + std::to_string(GetMemoryProfiler()->GetMemoryInfo().GetIteration()),
        GetMemoryProfiler()->GetAndIncreasePid(), MemoryInfo::MapType::Initializer, "", 0);
  };

#endif

#ifdef ORT_ENABLE_STREAM
  // set the has_device_stream_enabled_ep_ flag
  has_device_stream_enabled_ep_ = false;
  if (p_seq_exec_plan_.has_value()) {
    auto& execution_plan = (*p_seq_exec_plan_).execution_plan;
    for (size_t i = 0; i < execution_plan.size(); ++i) {
      auto& logic_stream = execution_plan[i];
      if (logic_stream->steps_.size() > 0) {
        auto create_stream_fn = GetStreamHandleRegistryInstance().GetCreateStreamFn(logic_stream->device_.Type());
        if (create_stream_fn) {
          has_device_stream_enabled_ep_ = true;
        }
      }
    }
  }
#endif

  ORT_RETURN_IF_ERROR(
      session_state_utils::SaveInitializedTensors(
          Env::Default(), graph_location, *graph_viewer_,
          execution_providers_.GetDefaultCpuAllocator(),
          ort_value_name_idx_map_, initializer_allocation_order, *tensor_allocator,
          [this, remove_initializers](const std::string& name, int idx, const OrtValue& value, const OrtCallback& d,
                                      bool constant, bool sparse) -> Status {
            ORT_RETURN_IF_ERROR(AddInitializedTensor(idx, value, &d, constant, sparse));
            if (remove_initializers) {
              graph_.RemoveInitializedTensor(name);
            }
            return Status::OK();
          },
          logger_, data_transfer_mgr_, *p_seq_exec_plan_, session_options, memory_profile_func));

#if !defined(ORT_MINIMAL_BUILD) && defined(ORT_MEMORY_PROFILE)
  // Record Weight allocation info on device
  GetMemoryProfiler()->GetMemoryInfo().RecordInitializerAllocInfo(GetInitializedTensors());
#endif

  // remove weights from the graph now to save memory but in many cases it won't save memory, if the tensor was
  // preallocated with the some other tensors in a single 'allocate' call, which is very common.
  // TODO: make it better
  if (remove_initializers) {
    CleanInitializedTensorsFromGraph();
  }

  ORT_RETURN_IF_ERROR(CreateKernels(kernel_registry_manager));

<<<<<<< HEAD
=======
#ifndef ENABLE_TRAINING_CORE
  const auto disable_prepacking =
      session_options.config_options.GetConfigOrDefault(kOrtSessionOptionsConfigDisablePrepacking, "0");

>>>>>>> 3b79b8eb
  if (disable_prepacking != "1") {
    ORT_RETURN_IF_ERROR(PrepackConstantInitializedTensors(constant_initializers_use_count,
                                                          session_options.initializers_to_share_map));
  }

  ORT_RETURN_IF_ERROR(
      session_state_utils::SaveInputOutputNamesToNodeMapping(*graph_viewer_, *this, valid_outer_scope_node_args));

  // Need to recurse into subgraph session state instances to finalize them and add the execution info

  // Currently all subgraphs need to be executed using the sequential EP due to potential deadlock with the current
  // parallel executor implementation
  SessionOptions subgraph_session_options(session_options);
  subgraph_session_options.execution_mode = ExecutionMode::ORT_SEQUENTIAL;

  for (const auto& node_to_subgraph_ss : subgraph_session_states_) {
    Node& node = *graph_.GetNode(node_to_subgraph_ss.first);

    for (const auto& attr_subgraph_pair : node.GetAttributeNameToMutableSubgraphMap()) {
      auto& attr_name = attr_subgraph_pair.first;
      auto entry = node_to_subgraph_ss.second.find(attr_name);
      // CreateSubgraphSessionState should ensure all these entries are created
      ORT_ENFORCE(entry != node_to_subgraph_ss.second.cend(),
                  "Missing session state for subgraph. Node:'", node.Name(),
                  "' OpType:", node.OpType(), " Index:", node.Index(), " Attribute:", attr_name);

      SessionState& subgraph_session_state = *entry->second;

      // recurse

      // We need to create graph info for the subgraphs because information accumulated there
      // is used in OuterScopeNodeArgLocationAccumulator()
      subgraph_session_state.CreateGraphInfo();

      InlinedHashMap<OrtValueName, OrtMemoryInfo> subgraph_outer_scope_node_arg_to_location_map;
      ORT_RETURN_IF_ERROR(OuterScopeNodeArgLocationAccumulator(*p_seq_exec_plan_, GetOrtValueNameIdxMap(),
                                                               node,
                                                               subgraph_session_state.GetGraphViewer(),
                                                               subgraph_outer_scope_node_arg_to_location_map));
      ORT_RETURN_IF_ERROR(subgraph_session_state.FinalizeSessionStateImpl(
          graph_location, kernel_registry_manager, &node, subgraph_session_options, remove_initializers,
          constant_initializers_use_count, subgraph_outer_scope_node_arg_to_location_map, true));

      // setup all the info for handling the feeds and fetches used in subgraph execution
      auto* p_op_kernel = GetMutableKernel(node.Index());
      ORT_ENFORCE(p_op_kernel);

      // Downcast is safe, since only control flow nodes have subgraphs
      // (node.GetAttributeNameToMutableSubgraphMap() is non-empty)
      auto& control_flow_kernel = static_cast<controlflow::IControlFlowKernel&>(*p_op_kernel);
      ORT_RETURN_IF_ERROR(control_flow_kernel.SetupSubgraphExecutionInfo(*this, attr_name, subgraph_session_state));
    }

    // TODO: Once the subgraph session states have been finalized, can we go back and plan the location of implicit
    // inputs that are fed through as graph inputs in the graph level holding the subgraphs ? Ideally the planned
    // locations for these would be the locations they are explicitly consumed on in nested subgraphs.
  }

  return Status::OK();
}

#ifdef ORT_ENABLE_STREAM
static void BindToDeviceStream(const SequentialExecutionPlan& execution_plan,
                               DeviceStreamCollection& device_stream_map,
                               IStreamCommandHandleRegistry& stream_handle_registry) {
  for (size_t i = 0; i < execution_plan.execution_plan.size(); ++i) {
    auto& logic_stream = execution_plan.execution_plan[i];
    if (logic_stream->steps_.size() > 0) {
      auto create_stream_fn = stream_handle_registry.GetCreateStreamFn(logic_stream->device_.Type());
      if (create_stream_fn) {
        auto device_stream = create_stream_fn(logic_stream->device_);
        device_stream_map.AddDeviceStream(i, std::move(device_stream));
      } else {
        device_stream_map.SetDeviceStream(i, nullptr);
      }
    } else {
      device_stream_map.SetDeviceStream(i, nullptr);
    }
  }
}

std::unique_ptr<DeviceStreamCollection> SessionState::AcquireDeviceStreamCollection() const {
  if (has_device_stream_enabled_ep_) {
    std::lock_guard<onnxruntime::OrtMutex> lock(device_stream_pool_mutex_);
    if (!device_stream_pool_.empty()) {
      auto device_stream = std::move(device_stream_pool_.back());
      device_stream_pool_.pop_back();
      return device_stream;
    } else {
      auto device_stream = std::make_unique<DeviceStreamCollection>(this->GetExecutionPlan()->execution_plan.size(), *this);
      BindToDeviceStream(*this->GetExecutionPlan(), *device_stream, *stream_handles_registry_);
      return device_stream;
    }
  } else {
    // no reusing of device stream is needed, just return nullptr, the caller will handle it
    return nullptr;
  }
}

void SessionState::RecycleDeviceStreamCollection(std::unique_ptr<DeviceStreamCollection> device_stream_collection) const {
  // if no need to reuse the device stream, don't perform the recycle
  if (has_device_stream_enabled_ep_) {
    std::lock_guard<onnxruntime::OrtMutex> lock(device_stream_pool_mutex_);
    device_stream_pool_.push_back(std::move(device_stream_collection));
  } else {
    device_stream_collection.reset(nullptr);
  }
}
#endif

}  // namespace onnxruntime<|MERGE_RESOLUTION|>--- conflicted
+++ resolved
@@ -1404,22 +1404,12 @@
   //  out of memory error in some training tests. Need to create kernel first,
   //  and let the kernel tells us whether the initializer needs to be traced.
   //
-<<<<<<< HEAD
   std::unique_ptr<ITensorAllocator> tensor_allocator = nullptr;
   if (disable_prepacking == "1") {
     tensor_allocator = ITensorAllocator::Create(enable_mem_pattern_, *p_seq_exec_plan_, *this, weights_buffers_);
   } else {
     tensor_allocator = ITensorAllocator::Create(false, *p_seq_exec_plan_, *this, weights_buffers_);
   }
-=======
-#if defined(ENABLE_TRAINING_CORE)
-  std::unique_ptr<ITensorAllocator> tensor_allocator(
-      ITensorAllocator::Create(enable_mem_pattern_, *p_seq_exec_plan_, *this, weights_buffers_));
-#else
-  std::unique_ptr<ITensorAllocator> tensor_allocator(
-      ITensorAllocator::Create(false, *p_seq_exec_plan_, *this, weights_buffers_));
-#endif
->>>>>>> 3b79b8eb
 
   const auto& initializer_allocation_order = p_seq_exec_plan_->initializer_allocation_order;
 
@@ -1482,13 +1472,6 @@
 
   ORT_RETURN_IF_ERROR(CreateKernels(kernel_registry_manager));
 
-<<<<<<< HEAD
-=======
-#ifndef ENABLE_TRAINING_CORE
-  const auto disable_prepacking =
-      session_options.config_options.GetConfigOrDefault(kOrtSessionOptionsConfigDisablePrepacking, "0");
-
->>>>>>> 3b79b8eb
   if (disable_prepacking != "1") {
     ORT_RETURN_IF_ERROR(PrepackConstantInitializedTensors(constant_initializers_use_count,
                                                           session_options.initializers_to_share_map));
