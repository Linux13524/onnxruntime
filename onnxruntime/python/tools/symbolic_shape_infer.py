--- conflicted
+++ resolved
@@ -794,36 +794,20 @@
 
     def _infer_symbolic_compute_ops(self, node):
         funcs = {
-<<<<<<< HEAD
-            "Add": lambda l: l[0] + l[1],
-            # integer div in sympy
-            "Div": lambda l: l[0] // l[1] if isinstance(l[0] // l[1], int) else int(l[0] // l[1]),
-            "Equal": lambda l: l[0] == l[1],
-            "Floor": lambda l: sympy.floor(l[0]),
-            "Max": lambda l: l[1]
-=======
             "Add": lambda l: l[0] + l[1],  # noqa: E741
-            "Div": lambda l: l[0] // l[1],  # integer div in sympy  # noqa: E741
+            "Div": lambda l: l[0] // l[1] if isinstance(l[0] // l[1], int) else int(l[0] // l[1]),  # integer div in sympy  # noqa: E741
             "Equal": lambda l: l[0] == l[1],  # noqa: E741
             "Floor": lambda l: sympy.floor(l[0]),  # noqa: E741
             "Max": lambda l: l[1]  # noqa: E741
->>>>>>> 5a2e43bd
             if is_literal(l[0]) and int(l[0]) < -self.int_max_
             else (l[0] if is_literal(l[1]) and int(l[1]) < -self.int_max_ else sympy.Max(l[0], l[1])),
             "Min": lambda l: l[1]  # noqa: E741
             if is_literal(l[0]) and int(l[0]) > self.int_max_
             else (l[0] if is_literal(l[1]) and int(l[1]) > self.int_max_ else sympy.Min(l[0], l[1])),
-<<<<<<< HEAD
-            "Mul": lambda l: l[0] * l[1] if isinstance(l[0] * l[1], int) else int(l[0] * l[1]),
-            "Sub": lambda l: l[0] - l[1],
-            "Where": lambda l: l[1] if l[0] else l[2],
-            "Neg": lambda l: -l[0],
-=======
-            "Mul": lambda l: l[0] * l[1],  # noqa: E741
+            "Mul": lambda l: l[0] * l[1] if isinstance(l[0] * l[1], int) else int(l[0] * l[1]),  # noqa: E741
             "Sub": lambda l: l[0] - l[1],  # noqa: E741
             "Where": lambda l: l[1] if l[0] else l[2],  # noqa: E741
             "Neg": lambda l: -l[0],  # noqa: E741
->>>>>>> 5a2e43bd
         }
         assert node.op_type in funcs
         self._compute_on_sympy_data(node, funcs[node.op_type])
