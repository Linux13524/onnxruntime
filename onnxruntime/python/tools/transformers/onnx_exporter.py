# -------------------------------------------------------------------------
# Copyright (c) Microsoft Corporation.  All rights reserved.
# Licensed under the MIT License.  See License.txt in the project root for
# license information.
# --------------------------------------------------------------------------

import logging
import os
import sys
from pathlib import Path

import numpy
import requests
import torch
from affinity_helper import AffinitySetting
from benchmark_helper import OptimizerInfo, Precision, create_onnxruntime_session
from huggingface_models import MODEL_CLASSES
from PIL import Image
from quantize_helper import QuantizeHelper
from torch_onnx_export_helper import torch_onnx_export
<<<<<<< HEAD
from transformers import AutoConfig, AutoModelForImageClassification, AutoTokenizer, LxmertConfig, TransfoXLConfig
=======
from transformers import (
    AutoConfig,
    AutoModelForImageClassification,
    AutoTokenizer,
    LxmertConfig,
    TransfoXLConfig,
    ViTForImageClassification,
    ViTImageProcessor,
)
>>>>>>> b6b313f5

sys.path.append(os.path.join(os.path.dirname(__file__), "models", "gpt2"))
from gpt2_helper import PRETRAINED_GPT2_MODELS, GPT2ModelNoPastState, TFGPT2ModelNoPastState

os.environ["TF_CPP_MIN_LOG_LEVEL"] = "2"

logger = logging.getLogger(__name__)

# Workaround by replacing torch.triu using self-defined op
# Since torch.triu cannot be exported to ONNX. See https://github.com/pytorch/pytorch/issues/32968
torch_func = {"triu": torch.triu}


def triu_onnx(x, diagonal=0, out=None):
    assert out is None
    assert len(x.shape) == 2 and x.size(0) == x.size(1)

    torch_triu = torch_func["triu"]
    template = torch_triu(torch.ones((1024, 1024), dtype=torch.uint8), diagonal)
    mask = template[: x.size(0), : x.size(1)]
    return torch.where(mask.bool(), x, torch.zeros_like(x))


def replace_torch_functions():
    torch.triu = triu_onnx


def restore_torch_functions():
    torch.triu = torch_func["triu"]


def create_onnxruntime_input(vocab_size, batch_size, sequence_length, input_names, config, data_type=numpy.int64):
<<<<<<< HEAD
    if config.model_type=="vit":
        input_ids = numpy.random.rand(batch_size, 3, 224, 224).astype(numpy.float32)
        inputs = {"pixel_values": input_ids}
        return inputs

    input_ids = numpy.random.randint(low=0, high=vocab_size - 1, size=(batch_size, sequence_length), dtype=data_type)
    inputs = {"input_ids": input_ids}
=======
    # input_ids = numpy.random.randint(low=0, high=vocab_size - 1, size=(batch_size, sequence_length), dtype=data_type)
    input_ids = numpy.random.rand(batch_size, 3, 224, 224).astype(numpy.float32)

    # inputs = {"input_ids": input_ids}
    inputs = {"pixel_values": input_ids}
>>>>>>> b6b313f5

    if "attention_mask" in input_names:
        attention_mask = numpy.ones([batch_size, sequence_length], dtype=data_type)
        inputs["attention_mask"] = attention_mask

    if "token_type_ids" in input_names:
        segment_ids = numpy.zeros([batch_size, sequence_length], dtype=data_type)
        inputs["token_type_ids"] = segment_ids

    if config.is_encoder_decoder:
        inputs["decoder_input_ids"] = input_ids

    if isinstance(config, LxmertConfig):
        inputs["visual_feats"] = numpy.random.randn(1, 1, config.visual_feat_dim).astype(numpy.float32)
        inputs["visual_pos"] = numpy.random.randn(1, 1, config.visual_pos_dim).astype(numpy.float32)
    if isinstance(config, TransfoXLConfig):
        inputs["tf_transfo_xl_model/transformer/pos_emb/einsum/Einsum/inputs_1:0"] = numpy.zeros(
            [config.hidden_size], dtype=numpy.float32
        )
    return inputs


def filter_inputs(inputs, input_names):
    remaining_model_inputs = {}
    for input_name in input_names:
        if input_name in inputs:
            remaining_model_inputs[input_name] = inputs[input_name]
    return remaining_model_inputs


def flatten(inputs):
    return [[flatten(i) for i in inputs] if isinstance(inputs, (list, tuple)) else inputs]


def update_flatten_list(inputs, res_list):
    for i in inputs:
        res_list.append(i) if not isinstance(i, (list, tuple)) else update_flatten_list(i, res_list)
    return res_list


def build_dynamic_axes(example_inputs, outputs_flatten):
    sequence_length = example_inputs["input_ids"].shape[-1]

    dynamic_axes = {key: {0: "batch_size", 1: "seq_len"} for key in example_inputs.keys()}

    output_names = ["output_" + str(i + 1) for i in range(len(outputs_flatten))]
    for i, output_name in enumerate(output_names):
        dynamic_axes[output_name] = {0: "batch_size"}
        dims = outputs_flatten[i].shape
        for j, dim in enumerate(dims):
            if dim == sequence_length:
                dynamic_axes[output_name].update({j: "seq_len"})
    return dynamic_axes, output_names

def build_dynamic_axes_vit(example_inputs, outputs_flatten):
    dynamic_axes = {key: {0: "pixel_values"} for key in example_inputs.keys()}
    output_names = ["logits"]
    return dynamic_axes, output_names

def validate_onnx_model(
    onnx_model_path,
    example_inputs,
    example_outputs_flatten,
    use_gpu,
    fp16,
    output_names=None,
):
    test_session = create_onnxruntime_session(onnx_model_path, use_gpu, enable_all_optimization=False)
    if test_session is None:
        logger.error(f"{onnx_model_path} is an invalid ONNX model")
        return False

    logger.info(f"{onnx_model_path} is a valid ONNX model")

    # Compare the inference result with PyTorch or Tensorflow
    example_ort_inputs = {k: t.numpy() for k, t in example_inputs.items()}
    example_ort_outputs = test_session.run(output_names, example_ort_inputs)
    if len(example_outputs_flatten) != len(example_ort_outputs):
        logger.error(
            f"Number of output tensors expected {len(example_outputs_flatten)}, got {len(example_ort_outputs)}"
        )
        return False

    for i in range(len(example_outputs_flatten)):
        abs_diff = numpy.amax(numpy.abs(example_ort_outputs[i] - example_outputs_flatten[i].cpu().numpy()))
        if abs_diff > 1e-4:
            logger.info(f"Max absolute diff={abs_diff} for output tensor {i}")

        rtol = 5e-02 if fp16 else 1e-4
        atol = 1e-01 if fp16 else 1e-4
        if not numpy.allclose(
            example_ort_outputs[i],
            example_outputs_flatten[i].cpu().numpy(),
            rtol=rtol,
            atol=atol,
        ):
            logger.error(f"Output tensor {i} is not close: rtol={rtol}, atol={atol}")
            return False

    logger.info(f"inference result of onnxruntime is validated on {onnx_model_path}")
    return True


def get_onnx_file_path(
    onnx_dir: str,
    model_name: str,
    input_count: int,
    optimized_by_script: bool,
    use_gpu: bool,
    precision: Precision,
    optimized_by_onnxruntime: bool,
    use_external_data: bool,
):
    from re import sub

    normalized_model_name = sub(r"[^a-zA-Z0-9_]", "_", model_name)

    if not optimized_by_script:
        filename = f"{normalized_model_name}_{input_count}"
    else:
        device = "gpu" if use_gpu else "cpu"
        filename = f"{normalized_model_name}_{input_count}_{precision}_{device}"

    if optimized_by_onnxruntime:
        filename += f"_ort"

    directory = onnx_dir
    # ONNXRuntime will not write external data so the raw and optimized models shall be in same directory.
    if use_external_data and not optimized_by_onnxruntime:
        directory = os.path.join(onnx_dir, filename)
        if not os.path.exists(directory):
            os.makedirs(directory)

    return os.path.join(directory, f"{filename}.onnx")


def add_filename_suffix(file_path: str, suffix: str) -> str:
    """
    Append a suffix at the filename (before the extension).
    Args:
        path: pathlib.Path The actual path object we would like to add a suffix
        suffix: The suffix to add
    Returns: path with suffix appended at the end of the filename and before extension
    """
    path = Path(file_path)
    return str(path.parent.joinpath(path.stem + suffix).with_suffix(path.suffix))


def optimize_onnx_model_by_ort(onnx_model_path, ort_model_path, use_gpu, overwrite, model_fusion_statistics):
    if overwrite or not os.path.exists(ort_model_path):
        Path(ort_model_path).parent.mkdir(parents=True, exist_ok=True)
        from optimizer import get_fusion_statistics, optimize_by_onnxruntime

        # Use onnxruntime to optimize model, which will be saved to *_ort.onnx
        _ = optimize_by_onnxruntime(
            onnx_model_path,
            use_gpu=use_gpu,
            optimized_model_path=ort_model_path,
            opt_level=99,
        )
        model_fusion_statistics[ort_model_path] = get_fusion_statistics(ort_model_path)
    else:
        logger.info(f"Skip optimization since model existed: {ort_model_path}")


def optimize_onnx_model(
    onnx_model_path,
    optimized_model_path,
    model_type,
    num_attention_heads,
    hidden_size,
    use_gpu,
    precision,
    use_raw_attention_mask,
    overwrite,
    model_fusion_statistics,
    use_external_data_format,
    optimization_options=None,
):
    if overwrite or not os.path.exists(optimized_model_path):
        Path(optimized_model_path).parent.mkdir(parents=True, exist_ok=True)

        from fusion_options import FusionOptions
        from optimizer import optimize_model

        if optimization_options is None:
            optimization_options = FusionOptions(model_type)
        optimization_options.use_raw_attention_mask(use_raw_attention_mask)
        if Precision.FLOAT16 == precision:
            optimization_options.enable_gelu_approximation = True
        if Precision.INT8 == precision:
            optimization_options.enable_embed_layer_norm = False

        # Use script to optimize model.
        # Use opt_level <= 1 for models to be converted to fp16, because some fused op (like FusedGemm) has only fp32 and no fp16.
        # It is better to be conservative so we use opt_level=0 here, in case MemcpyFromHost is added to the graph by OnnxRuntime.
        opt_model = optimize_model(
            onnx_model_path,
            model_type,
            num_heads=num_attention_heads,
            hidden_size=hidden_size,
            opt_level=0,
            optimization_options=optimization_options,
            use_gpu=use_gpu,
            only_onnxruntime=False,
        )
        if model_type == "bert_keras" or model_type == "bert_tf":
            opt_model.use_dynamic_axes()

        model_fusion_statistics[optimized_model_path] = opt_model.get_fused_operator_statistics()

        if Precision.FLOAT16 == precision:
            opt_model.convert_float_to_float16(keep_io_types=True)

        opt_model.save_model_to_file(optimized_model_path, use_external_data_format)
    else:
        logger.info(f"Skip optimization since model existed: {optimized_model_path}")


def modelclass_dispatcher(model_name, custom_model_class):
    if custom_model_class != None:
        if custom_model_class in MODEL_CLASSES:
            return custom_model_class
        else:
            raise Exception("Valid model class: " + " ".join(MODEL_CLASSES))

    if model_name in PRETRAINED_GPT2_MODELS:
        return "GPT2ModelNoPastState"

    import re

    if re.search("-squad$", model_name) != None:
        return "AutoModelForQuestionAnswering"
    elif re.search("-mprc$", model_name) != None:
        return "AutoModelForSequenceClassification"
    elif re.search("gpt2", model_name) != None:
        return "AutoModelWithLMHead"

    return "AutoModel"


def load_pretrained_model(model_name, config, cache_dir, custom_model_class, is_tf_model=False):
    if config.model_type=="vit":
        return AutoModelForImageClassification.from_pretrained(model_name, config=config, cache_dir=cache_dir)

    model_class_name = modelclass_dispatcher(model_name, custom_model_class)

    if model_class_name == "GPT2ModelNoPastState":
        if is_tf_model:
            return TFGPT2ModelNoPastState.from_pretrained(model_name, config=config, cache_dir=cache_dir)
        else:
            return GPT2ModelNoPastState.from_pretrained(model_name, config=config, cache_dir=cache_dir)

    if is_tf_model:
        model_class_name = "TF" + model_class_name

    transformers_module = __import__("transformers", fromlist=[model_class_name])
    logger.info(f"Model class name: {model_class_name}")
    model_class = getattr(transformers_module, model_class_name)

    return model_class.from_pretrained(model_name, config=config, cache_dir=cache_dir)


def load_pt_model(model_name, model_class, cache_dir, config_modifier):
    config = AutoConfig.from_pretrained(model_name, cache_dir=cache_dir)
    if hasattr(config, "return_dict"):
        config.return_dict = False

    config_modifier.modify(config)

    model = load_pretrained_model(model_name, config=config, cache_dir=cache_dir, custom_model_class=model_class)

    return config, model


def load_tf_model(model_name, model_class, cache_dir, config_modifier):
    config = AutoConfig.from_pretrained(model_name, cache_dir=cache_dir)

    config_modifier.modify(config)
    # Loading tf model from transformers limits the cpu affinity to {0} when KMP_AFFINITY is set
    # Restore the affinity after model loading for expected ORT performance
    affinity_setting = AffinitySetting()
    affinity_setting.get_affinity()
    model = load_pretrained_model(
        model_name,
        config=config,
        cache_dir=cache_dir,
        custom_model_class=model_class,
        is_tf_model=True,
    )
    affinity_setting.set_affinity()

    return config, model


# For test only
def load_pt_model_from_tf(model_name):
    # Note that we could get pt model from tf, but model source and its structure in this case is different from directly using
    # load_pt_model() and load_tf_model() even with the same name. Therefore it should not be used for comparing with them
    from convert_tf_models_to_pytorch import tf2pt_pipeline

    config, model = tf2pt_pipeline(model_name)

    return config, model


def validate_and_optimize_onnx(
    model_name,
    use_external_data_format,
    model_type,
    onnx_dir,
    input_names,
    use_gpu,
    precision,
    optimize_info,
    validate_onnx,
    use_raw_attention_mask,
    overwrite,
    config,
    model_fusion_statistics,
    onnx_model_path,
    example_inputs,
    example_outputs_flatten,
    output_names,
    fusion_options,
):
    is_valid_onnx_model = True
    if validate_onnx:
        is_valid_onnx_model = validate_onnx_model(
            onnx_model_path,
            example_inputs,
            example_outputs_flatten,
            use_gpu,
            False,
            output_names,
        )
    if optimize_info == OptimizerInfo.NOOPT:
        return onnx_model_path, is_valid_onnx_model, config.vocab_size

    if (
        optimize_info == OptimizerInfo.BYSCRIPT or precision == Precision.FLOAT16 or precision == Precision.INT8
    ):  # Use script (optimizer.py) to optimize
        optimized_model_path = get_onnx_file_path(
            onnx_dir,
            model_name,
            len(input_names),
            True,
            use_gpu,
            precision,
            False,
            use_external_data_format,
        )
        optimize_onnx_model(
            onnx_model_path,
            optimized_model_path,
            model_type,
            config.num_attention_heads,
            config.hidden_size,
            use_gpu,
            precision,
            use_raw_attention_mask,
            overwrite,
            model_fusion_statistics,
            use_external_data_format,
            fusion_options,
        )

        onnx_model_path = optimized_model_path
        if validate_onnx:
            is_valid_onnx_model = validate_onnx_model(
                onnx_model_path,
                example_inputs,
                example_outputs_flatten,
                use_gpu,
                precision == Precision.FLOAT16,
                output_names,
            )

        if precision == Precision.INT8:
            logger.info(f"Quantizing model: {onnx_model_path}")
            QuantizeHelper.quantize_onnx_model(onnx_model_path, onnx_model_path, use_external_data_format)
            logger.info(f"Finished quantizing model: {onnx_model_path}")

    if optimize_info == OptimizerInfo.BYORT:  # Use OnnxRuntime to optimize
        if is_valid_onnx_model:
            ort_model_path = add_filename_suffix(onnx_model_path, "_ort")
            optimize_onnx_model_by_ort(
                onnx_model_path,
                ort_model_path,
                use_gpu,
                overwrite,
                model_fusion_statistics,
            )

<<<<<<< HEAD
    if config.model_type == "vit":
        return onnx_model_path, is_valid_onnx_model, config.num_labels
    else:
        return onnx_model_path, is_valid_onnx_model, config.vocab_size
=======
    # return onnx_model_path, is_valid_onnx_model, config.vocab_size
    return onnx_model_path, is_valid_onnx_model, config.num_labels
>>>>>>> b6b313f5


def export_onnx_model_from_pt(
    model_name,
    opset_version,
    use_external_data_format,
    model_type,
    model_class,
    config_modifier,
    cache_dir,
    onnx_dir,
    input_names,
    use_gpu,
    precision,
    optimizer_info,
    validate_onnx,
    use_raw_attention_mask,
    overwrite,
    model_fusion_statistics,
    fusion_options,
):

    config, model = load_pt_model(model_name, model_class, cache_dir, config_modifier)
    # config, model = load_pt_model_from_tf(model_name)
    model.cpu()

    if config.model_type == "vit":
        max_input_size = 1024 # What to use for ViT?

        example_inputs = inputs = { 'pixel_values' : torch.rand(2,3,224,224) }
        example_outputs = model(**example_inputs)
    else:
        tokenizer = AutoTokenizer.from_pretrained(model_name, cache_dir=cache_dir)
        max_input_size = (
            tokenizer.max_model_input_sizes[model_name] if model_name in tokenizer.max_model_input_sizes else 1024
        )

        example_inputs = tokenizer.encode_plus("This is a sample input", return_tensors="pt")

        example_inputs = filter_inputs(example_inputs, input_names)

        example_outputs = model(**example_inputs)
        assert isinstance(example_outputs, (list, tuple)), f"type of output is not list or tuple: {type(example_outputs)}"

    # Flatten is needed for gpt2 and distilgpt2.
    example_outputs_flatten = flatten(example_outputs)
    example_outputs_flatten = update_flatten_list(example_outputs_flatten, [])

    onnx_model_path = get_onnx_file_path(
        onnx_dir,
        model_name,
        len(input_names),
        False,
        use_gpu,
        precision,
        False,
        use_external_data_format,
    )

    if overwrite or not os.path.exists(onnx_model_path):
        logger.info("Exporting ONNX model to {}".format(onnx_model_path))
        Path(onnx_model_path).parent.mkdir(parents=True, exist_ok=True)

        if config.model_type == "vit":
            dynamic_axes, output_names = build_dynamic_axes_vit(example_inputs, example_outputs_flatten)
        else:
            dynamic_axes, output_names = build_dynamic_axes(example_inputs, example_outputs_flatten)

        replace_torch_functions()
        torch_onnx_export(
            model=model,
            args=tuple(example_inputs.values()),
            f=onnx_model_path,
            input_names=list(example_inputs.keys()),
            output_names=output_names,
            dynamic_axes=dynamic_axes,
            do_constant_folding=True,
            opset_version=opset_version,
            use_external_data_format=use_external_data_format,
        )
        restore_torch_functions()
    else:
        logger.info(f"Skip export since model existed: {onnx_model_path}")

    onnx_model_file, is_valid_onnx_model, vocab_size = validate_and_optimize_onnx(
        model_name,
        use_external_data_format,
        model_type,
        onnx_dir,
        input_names,
        use_gpu,
        precision,
        optimizer_info,
        validate_onnx,
        use_raw_attention_mask,
        overwrite,
        config,
        model_fusion_statistics,
        onnx_model_path,
        example_inputs,
        example_outputs_flatten,
        None,
        fusion_options,
    )

    return onnx_model_file, is_valid_onnx_model, vocab_size, max_input_size


def export_onnx_model_from_tf(
    model_name,
    opset_version,
    use_external_data_format,
    model_type,
    model_class,
    config_modifier,
    cache_dir,
    onnx_dir,
    input_names,
    use_gpu,
    precision,
    optimizer_info,
    validate_onnx,
    use_raw_attention_mask,
    overwrite,
    model_fusion_statistics,
    fusion_options,
):
    # Use CPU to export
    import tensorflow as tf

    tf.config.set_visible_devices([], "GPU")

    tokenizer = AutoTokenizer.from_pretrained(model_name, cache_dir=cache_dir)
    # Fix "Using pad_token, but it is not set yet" error.
    if tokenizer.pad_token is None:
        tokenizer.add_special_tokens({"pad_token": "[PAD]"})
    max_input_size = (
        tokenizer.max_model_input_sizes[model_name] if model_name in tokenizer.max_model_input_sizes else 1024
    )

    config, model = load_tf_model(model_name, model_class, cache_dir, config_modifier)
    model.resize_token_embeddings(len(tokenizer))

    example_inputs = tokenizer.encode_plus(
        "This is a sample input",
        return_tensors="tf",
        max_length=max_input_size,
        padding="max_length",
        truncation=True,
    )
    example_inputs = filter_inputs(example_inputs, input_names)

    if config.is_encoder_decoder:
        example_inputs["decoder_input_ids"] = tokenizer.encode_plus(
            "This is a sample input",
            return_tensors="tf",
            max_length=max_input_size,
            padding="max_length",
            truncation=True,
        ).input_ids
    if model_name == "unc-nlp/lxmert-base-uncased":
        example_inputs["visual_feats"] = tf.random.normal([1, 1, config.visual_feat_dim])
        example_inputs["visual_pos"] = tf.random.normal([1, 1, config.visual_pos_dim])

    try:
        # Use no past state for these models
        if config.use_cache:
            config.use_cache = False
    except:
        pass

    example_outputs = model(example_inputs, training=False)
    output_names = None

    # For xlnet models, only compare the last_hidden_state output.
    if model_name == "xlnet-base-cased" or model_name == "xlnet-large-cased":
        output_names = ["last_hidden_state"]
        example_outputs = example_outputs["last_hidden_state"]

    # Flatten is needed for gpt2 and distilgpt2. Output name sorting is needed for tf2onnx outputs to match onnx outputs.
    from tensorflow.python.util import nest

    example_outputs_flatten = nest.flatten(example_outputs)

    onnx_model_path = get_onnx_file_path(
        onnx_dir,
        model_name,
        len(input_names),
        False,
        use_gpu,
        precision,
        False,
        use_external_data_format,
    )
    tf_internal_model_path = onnx_model_path[:-5] if use_external_data_format else onnx_model_path

    if overwrite or not os.path.exists(tf_internal_model_path):
        logger.info("Exporting ONNX model to {}".format(onnx_model_path))
        if not use_external_data_format:
            Path(tf_internal_model_path).parent.mkdir(parents=True, exist_ok=True)

        import zipfile

        import tf2onnx

        tf2onnx.logging.set_level(tf2onnx.logging.ERROR)
        specs = []
        for name, value in example_inputs.items():
            dims = [None] * len(value.shape)
            specs.append(tf.TensorSpec(tuple(dims), value.dtype, name=name))
        _, _ = tf2onnx.convert.from_keras(
            model,
            input_signature=tuple(specs),
            opset=opset_version,
            large_model=use_external_data_format,
            output_path=tf_internal_model_path,
        )
        if use_external_data_format:
            # need to unpack the zip for run_onnxruntime()
            with zipfile.ZipFile(tf_internal_model_path, "r") as z:
                z.extractall(os.path.dirname(tf_internal_model_path))
            tf_internal_model_path = os.path.join(os.path.dirname(tf_internal_model_path), "__MODEL_PROTO.onnx")
            if os.path.exists(onnx_model_path):
                os.remove(onnx_model_path)
            os.rename(tf_internal_model_path, onnx_model_path)

    else:
        logger.info(f"Skip export since model existed: {onnx_model_path}")

    model_type = model_type + "_tf"
    optimized_onnx_path, is_valid_onnx_model, vocab_size = validate_and_optimize_onnx(
        model_name,
        use_external_data_format,
        model_type,
        onnx_dir,
        input_names,
        use_gpu,
        precision,
        optimizer_info,
        validate_onnx,
        use_raw_attention_mask,
        overwrite,
        config,
        model_fusion_statistics,
        onnx_model_path,
        example_inputs,
        example_outputs_flatten,
        output_names,
        fusion_options,
    )

    return (
        optimized_onnx_path,
        is_valid_onnx_model,
        vocab_size,
        max_input_size,
    )<|MERGE_RESOLUTION|>--- conflicted
+++ resolved
@@ -18,19 +18,7 @@
 from PIL import Image
 from quantize_helper import QuantizeHelper
 from torch_onnx_export_helper import torch_onnx_export
-<<<<<<< HEAD
 from transformers import AutoConfig, AutoModelForImageClassification, AutoTokenizer, LxmertConfig, TransfoXLConfig
-=======
-from transformers import (
-    AutoConfig,
-    AutoModelForImageClassification,
-    AutoTokenizer,
-    LxmertConfig,
-    TransfoXLConfig,
-    ViTForImageClassification,
-    ViTImageProcessor,
-)
->>>>>>> b6b313f5
 
 sys.path.append(os.path.join(os.path.dirname(__file__), "models", "gpt2"))
 from gpt2_helper import PRETRAINED_GPT2_MODELS, GPT2ModelNoPastState, TFGPT2ModelNoPastState
@@ -63,7 +51,6 @@
 
 
 def create_onnxruntime_input(vocab_size, batch_size, sequence_length, input_names, config, data_type=numpy.int64):
-<<<<<<< HEAD
     if config.model_type=="vit":
         input_ids = numpy.random.rand(batch_size, 3, 224, 224).astype(numpy.float32)
         inputs = {"pixel_values": input_ids}
@@ -71,13 +58,6 @@
 
     input_ids = numpy.random.randint(low=0, high=vocab_size - 1, size=(batch_size, sequence_length), dtype=data_type)
     inputs = {"input_ids": input_ids}
-=======
-    # input_ids = numpy.random.randint(low=0, high=vocab_size - 1, size=(batch_size, sequence_length), dtype=data_type)
-    input_ids = numpy.random.rand(batch_size, 3, 224, 224).astype(numpy.float32)
-
-    # inputs = {"input_ids": input_ids}
-    inputs = {"pixel_values": input_ids}
->>>>>>> b6b313f5
 
     if "attention_mask" in input_names:
         attention_mask = numpy.ones([batch_size, sequence_length], dtype=data_type)
@@ -472,15 +452,10 @@
                 model_fusion_statistics,
             )
 
-<<<<<<< HEAD
     if config.model_type == "vit":
         return onnx_model_path, is_valid_onnx_model, config.num_labels
     else:
         return onnx_model_path, is_valid_onnx_model, config.vocab_size
-=======
-    # return onnx_model_path, is_valid_onnx_model, config.vocab_size
-    return onnx_model_path, is_valid_onnx_model, config.num_labels
->>>>>>> b6b313f5
 
 
 def export_onnx_model_from_pt(
