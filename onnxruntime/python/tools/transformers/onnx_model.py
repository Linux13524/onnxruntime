--- conflicted
+++ resolved
@@ -10,10 +10,7 @@
 from pathlib import Path
 from typing import Dict, List, Optional, Tuple
 
-<<<<<<< HEAD
-=======
 from float16 import convert_float_to_float16
->>>>>>> d460c01b
 from onnx import AttributeProto, GraphProto, ModelProto, NodeProto, TensorProto, helper, numpy_helper, save_model
 from shape_infer_helper import SymbolicShapeInferenceHelper
 
