// Copyright (c) Microsoft Corporation. All rights reserved.
// Licensed under the MIT License.

#include "gtest/gtest.h"
#include "test/common/tensor_op_test_utils.h"
#include "test/common/cuda_op_test_utils.h"
#include "test/providers/provider_test_utils.h"

namespace onnxruntime {
namespace test {
constexpr float epsilon_ = 1e-12f;

static void RunTest(
    const std::vector<float>& input_data,
    const std::vector<float>& skip_data,
    const std::vector<float>& gamma_data,
    const std::vector<float>& beta_data,
    const std::vector<float>& bias_data,
    const std::vector<float>& output_data,
    const std::vector<float>& skip_input_bias_add_output_data,
    float epsilon,
    int batch_size,
    int sequence_length,
    int hidden_size,
    bool use_float16 = false,
    bool no_beta = false,
    bool simplified = false) {
  // Input and output shapes
  //   Input 0 - input: (batch_size, sequence_length, hidden_size)
  //   Input 1 - skip : (batch_size, sequence_length, hidden_size)
  //   Input 2 - gamma: (hidden_size)
  //   Input 3 - beta : (hidden_size)
  //   Output         : (batch_size, sequence_length, hidden_size)
  std::vector<int64_t> input_dims = {batch_size, sequence_length, hidden_size};
  std::vector<int64_t> skip_dims = input_dims;
  std::vector<int64_t> gamma_dims = {hidden_size};
  std::vector<int64_t> beta_dims = gamma_dims;
  std::vector<int64_t> bias_dims = gamma_dims;
  std::vector<int64_t> output_dims = input_dims;

  std::string op_type = simplified ? "SkipSimplifiedLayerNormalization" : "SkipLayerNormalization";

  auto rocm_ep = DefaultRocmExecutionProvider();
  auto dml_ep = DefaultDmlExecutionProvider();
  if (!use_float16) {
    OpTester test(op_type.c_str(), 1, onnxruntime::kMSDomain);
    test.AddInput<float>("input", input_dims, input_data);
    test.AddInput<float>("skip", skip_dims, skip_data);
    test.AddInput<float>("gamma", gamma_dims, gamma_data);
    if (!simplified) {
      if (!no_beta) {
        test.AddInput<float>("beta", beta_dims, beta_data);
      } else {
        test.AddOptionalInputEdge<float>();
      }
    }
    test.AddAttribute("epsilon", epsilon);
    if (!bias_data.empty()) {
      test.AddInput<float>("bias", bias_dims, bias_data);
    }

    test.AddOutput<float>("output", output_dims, output_data);

    if (skip_input_bias_add_output_data.size() != 0) {
      // The second and third outputs are reserved for something else
      test.AddOptionalOutputEdge<float>();
      test.AddOptionalOutputEdge<float>();

      test.AddOutput<float>("skip_input_bias_add_output",
                            output_dims,
                            skip_input_bias_add_output_data);
    }

    test.Run();
  } else if (HasCudaEnvironment(530 /*min_cuda_architecture*/) ||
             dml_ep != nullptr ||
             rocm_ep != nullptr) {
    OpTester test(op_type.c_str(), 1, onnxruntime::kMSDomain);
    test.AddInput<MLFloat16>("input", input_dims, ToFloat16(input_data));
    test.AddInput<MLFloat16>("skip", skip_dims, ToFloat16(skip_data));
    test.AddInput<MLFloat16>("gamma", gamma_dims, ToFloat16(gamma_data));
    if (!simplified) {
      if (!no_beta) {
        test.AddInput<MLFloat16>("beta", beta_dims, ToFloat16(beta_data));
      } else {
        test.AddOptionalInputEdge<float>();
      }
    }
    test.AddAttribute("epsilon", epsilon);
    if (!bias_data.empty()) {
      test.AddInput<MLFloat16>("bias", bias_dims, ToFloat16(bias_data));
    }

    test.AddOutput<MLFloat16>("output", output_dims, ToFloat16(output_data));

    if (skip_input_bias_add_output_data.size() != 0) {
      // The second and third outputs are reserved for something else
      test.AddOptionalOutputEdge<MLFloat16>();
      test.AddOptionalOutputEdge<MLFloat16>();

      test.AddOutput<MLFloat16>("skip_input_bias_add_output",
                                output_dims,
                                ToFloat16(skip_input_bias_add_output_data));
    }

    std::vector<std::unique_ptr<IExecutionProvider>> execution_providers;
    if (dml_ep != nullptr) {
      execution_providers.push_back(DefaultDmlExecutionProvider());
    } else if (rocm_ep != nullptr) {
      execution_providers.push_back(DefaultRocmExecutionProvider());
    } else {
      execution_providers.push_back(DefaultCudaExecutionProvider());
    }

    test.Run(OpTester::ExpectResult::kExpectSuccess, "", {}, nullptr, &execution_providers);
  }
}

TEST(SkipLayerNormTest, SkipLayerNormNullInput) {
  int batch_size = 1;
  int sequence_length = 0;
  int hidden_size = 4;

  std::vector<float> input_data = {};

  std::vector<float> skip_data = {};

  std::vector<float> gamma_data = {
      0.3f, 0.2f, 4.0f, 2.2f};

  std::vector<float> beta_data = {
      0.2f, 0.1f, 0.4f, 1.6f};

  std::vector<float> output_data = {};

  RunTest(input_data,
          skip_data,
          gamma_data,
          beta_data,
          std::vector<float>(),
          output_data,
          {},
          epsilon_,
          batch_size,
          sequence_length,
          hidden_size);
}

TEST(SkipLayerNormTest, SkipLayerNormBatch1) {
  int batch_size = 1;
  int sequence_length = 2;
  int hidden_size = 4;

  std::vector<float> input_data = {
      0.8f, -0.5f, 0.0f, 1.f,
      0.5f, 0.2f, 0.3f, -0.6f};

  std::vector<float> skip_data = {
      0.1f, -0.2f, 0.3f, 1.0f,
      0.5f, 0.1f, 0.4f, 1.6f};

  std::vector<float> gamma_data = {
      0.3f, 0.2f, 4.0f, 2.2f};

  std::vector<float> beta_data = {
      0.2f, 0.1f, 0.4f, 1.6f};

  std::vector<float> output_data = {
      0.28433859348297119, -0.17090578377246857, -0.92897164821624756, 4.6924152374267578,
      0.46111652255058289, -0.21333980560302734, -0.29631003737449646, 3.5148544311523438};

  RunTest(input_data,
          skip_data,
          gamma_data,
          beta_data,
          std::vector<float>(),
          output_data,
          {},
          epsilon_,
          batch_size,
          sequence_length,
          hidden_size);
}

TEST(SkipLayerNormTest, SkipLayerNormBatch1_Float16) {
  int batch_size = 1;
  int sequence_length = 2;
  int hidden_size = 4;

  std::vector<float> input_data = {
      0.8f, -0.5f, 0.0f, 1.f,
      0.5f, 0.2f, 0.3f, -0.6f};

  std::vector<float> skip_data = {
      0.1f, -0.2f, 0.3f, 1.0f,
      0.5f, 0.1f, 0.4f, 1.6f};

  std::vector<float> gamma_data = {
      0.3f, 0.2f, 4.0f, 2.2f};

  std::vector<float> beta_data = {
      0.2f, 0.1f, 0.4f, 1.6f};

  std::vector<float> output_data = {
      0.28433859348297119, -0.17090578377246857, -0.92897164821624756, 4.6924152374267578,
      0.46111652255058289, -0.21333980560302734, -0.29631003737449646, 3.5148544311523438};

  RunTest(input_data,
          skip_data,
          gamma_data,
          beta_data,
          std::vector<float>(),
          output_data,
          {},
          epsilon_,
          batch_size,
          sequence_length,
          hidden_size,
          true);
}

TEST(SkipLayerNormTest, SkipLayerNormBatch1_Float16_vec) {
  int batch_size = 1;
  int sequence_length = 2;
  int hidden_size = 64;

  std::vector<float> input_data = {
      0.8f, -0.5f, 0.0f, 1.f, 0.5f, 0.2f, 0.3f, -0.6f,  // 1
      -0.8f, -0.5f, 2.0f, 1.f, 0.5f, 0.2f, 0.3f, 0.2f,  // 2
      0.8f, -0.5f, 0.0f, 1.f, -0.5f, 0.2f, 0.3f, 0.6f,  // 3
      0.8f, -0.5f, 0.0f, 1.f, 0.5f, 0.1f, 0.3f, -0.3f,  // 4
      0.8f, -3.5f, 0.9f, 1.f, 0.5f, 0.2f, 0.2f, -0.6f,  // 5
      0.8f, -0.5f, 0.0f, 1.f, 0.5f, 0.2f, 0.3f, -0.6f,  // 6
      0.9f, -0.5f, 0.8f, 2.f, 0.3f, 0.3f, 0.3f, -0.6f,  // 7
      0.8f, -0.8f, 3.0f, 1.f, 0.5f, 0.2f, 0.3f, -0.6f,  // 8
      0.8f, -0.5f, 0.1f, 1.f, 0.5f, 0.2f, 0.3f, -0.6f,  // 9
      0.8f, -1.5f, 0.0f, 6.f, 0.5f, 0.2f, 0.3f, -0.6f,  // 10
      0.8f, -0.5f, 0.0f, 2.f, 0.5f, 0.2f, 0.3f, -0.6f,  // 11
      0.8f, -0.2f, 7.0f, 1.f, -0.2f, 0.2f, 0.3f, 0.6f,  // 12
      0.8f, -0.5f, 0.0f, 1.f, 0.6f, 0.2f, 0.3f, -0.6f,  // 13
      0.8f, -0.5f, 0.0f, 1.f, 0.5f, 0.3f, 0.3f, -0.6f,  // 14
      0.8f, -0.5f, 0.0f, 1.f, 0.5f, 0.2f, -0.4f, 0.6f,  // 15
      0.8f, -0.5f, 0.0f, 1.f, 0.5f, 0.2f, 0.3f, 0.1f};  // 16

  std::vector<float> skip_data = {
      0.8f, -0.5f, 0.0f, 1.f, 0.5f, 0.2f, 0.3f, -0.6f,  // 1
      -0.8f, -0.5f, 2.0f, 1.f, 0.5f, 0.2f, 0.3f, 0.2f,  // 2
      0.8f, -0.5f, 0.0f, 1.f, -0.5f, 0.2f, 0.3f, 0.6f,  // 3
      0.8f, -0.5f, 0.0f, 3.f, 0.5f, 0.1f, 0.3f, -0.4f,  // 4
      0.8f, -3.5f, 2.9f, -0.f, 0.5f, 0.2f, 0.2f, 0.6f,  // 5
      0.8f, -0.5f, 0.0f, 1.f, 0.5f, -0.2f, 0.3f, 0.6f,  // 6
      0.9f, -0.5f, 0.8f, 2.f, 0.3f, 0.3f, 0.3f, -0.6f,  // 7
      0.8f, -1.8f, 3.0f, 1.f, 0.5f, 0.2f, 0.3f, -0.6f,  // 8
      0.8f, -0.5f, 0.1f, 1.f, 0.5f, 0.2f, 0.3f, -0.6f,  // 9
      0.8f, -1.5f, 0.0f, 6.f, 0.5f, 0.2f, -1.2f, 0.6f,  // 10
      0.8f, -3.5f, 0.0f, 2.f, -0.9f, 0.2f, 0.3f, 0.6f,  // 11
      0.8f, -0.2f, 7.0f, 0.f, -0.2f, 0.2f, 0.3f, 0.6f,  // 12
      0.8f, -0.5f, 4.0f, 1.f, 1.6f, 0.2f, 1.3f, -0.6f,  // 13
      0.8f, -0.5f, 0.1f, 1.f, 0.5f, 0.3f, 0.3f, -0.6f,  // 14
      0.8f, -0.5f, 1.0f, 0.f, 0.5f, 2.2f, -0.4f, 0.6f,  // 15
      0.8f, -0.5f, 0.2f, 1.f, 0.5f, 0.2f, 0.3f, 0.1f};  // 16

  std::vector<float> gamma_data = {
      0.8f, -0.5f, 0.0f, 1.f, 0.5f, 0.2f, 4.3f, -0.6f,  // 1
      -0.8f, -3.5f, 2.0f, 1.f, 0.2f, 0.2f, 0.3f, 0.2f,  // 2
      0.8f, -0.5f, 0.0f, 1.f, -0.5f, 0.2f, 0.3f, 0.6f,  // 3
      0.8f, -0.5f, 0.0f, 1.f, 0.5f, 0.1f, 0.3f, -0.3f,  // 4
      0.2f, -3.5f, 0.9f, -2.f, 0.5f, 1.2f, 0.2f, 0.6f,  // 5
      0.8f, -0.5f, 0.0f, 1.f, 0.5f, 0.2f, 3.3f, -0.6f,  // 6
      0.9f, -0.5f, -0.8f, 2.f, 0.3f, 0.3f, 0.3f, 0.6f,  // 7
      0.1f, -0.5f, 0.0f, 1.f, 0.5f, 0.2f, 0.3f, 0.1f};  // 8

  std::vector<float> beta_data = {
      0.8f, -0.5f, 0.0f, 1.f, 0.5f, 0.2f, 0.3f, -0.6f,  // 1
      -0.8f, -0.5f, 2.0f, 0.f, 0.5f, 0.2f, 4.9f, 0.2f,  // 2
      0.2f, -0.5f, 0.0f, 1.f, -0.5f, 0.2f, 0.3f, 0.6f,  // 3
      0.8f, -0.5f, 0.0f, 1.f, 0.5f, 0.2f, 0.3f, -0.3f,  // 4
      0.1f, -3.5f, 4.9f, 0.f, 0.5f, 0.2f, 0.2f, -0.6f,  // 5
      0.8f, -1.5f, 0.0f, 3.f, 0.5f, 0.7f, 0.8f, -0.6f,  // 6
      0.9f, -0.5f, 0.8f, 0.f, 0.3f, 0.3f, 0.3f, -0.6f,  // 7
      0.8f, -0.5f, 0.0f, 1.f, 0.5f, 0.2f, 0.3f, 0.1f};  // 8

  // Update test data result which use internal fp32 calculation for fp16 input/parameters.
  // Following pytorch code snippet are used to generate the result: (Not torch uses fp32 internal calculation for this)
  //
  // gamma_tensor = torch.tensor(gamma_data, dtype=torch.float32).reshape(hidden_size).to('cuda:0').to(torch.float16)
  // beta_tensor = torch.tensor(beta_data, dtype=torch.float32).reshape(hidden_size).to('cuda:0').to(torch.float16)
  // input_tensor = torch.tensor(input_data, dtype=torch.float32).reshape(
  //     batch_size, sequence_length, hidden_size).to('cuda:0').to(torch.float16)
  // skip_tensor = torch.tensor(skip_data, dtype=torch.float32).reshape(
  //     batch_size, sequence_length, hidden_size).to('cuda:0').to(torch.float16)
  // added_input = torch.add(input_tensor, skip_tensor)
  // out32 = torch.layer_norm(added_input, [hidden_size], gamma_tensor, beta_tensor, eps=epsilon_).to(torch.float32)
  //
  std::vector<float> output_data = {
    1.25000000f, -0.04403687f,  0.00000000f,  1.79003906f,  0.61132812f,  0.17639160f,  0.28125000f,  0.01530457f,
    0.20166016f,  2.69140625f,  5.84765625f,  0.78955078f,  0.54443359f,  0.17639160f,  4.89843750f,  0.17639160f,
    0.64990234f, -0.04403687f,  0.00000000f,  1.79003906f, -0.04403687f,  0.17639160f,  0.29882812f,  0.80175781f,
    1.25000000f, -0.04403687f,  0.00000000f,  2.92382812f,  0.61132812f,  0.17687988f,  0.29882812f, -0.07745361f,
    0.21240234f, 11.60156250f,  6.52734375f, -0.44482422f,  0.61132812f,  0.05844116f,  0.17639160f, -0.80712891f,
    1.25000000f, -1.04394531f,  0.00000000f,  3.78906250f,  0.61132812f,  0.63134766f,  0.78564453f, -0.39331055f,
    1.50878906f, -0.04403687f,  0.34985352f,  3.84765625f,  0.29882812f,  0.29882812f,  0.29882812f, -1.21582031f,
    0.85595703f,  0.40966797f,  0.00000000f,  1.79003906f,  0.61132812f,  0.17639160f,  0.29882812f, -0.00255013f,
    1.00976562f, -0.12152100f,  0.00000000f,  1.41894531f,  0.51367188f,  0.15832520f, -0.25805664f, -0.09875488f,
    -1.00976562f,  4.89453125f,  1.26953125f,  4.33984375f,  0.50537109f,  0.15832520f,  4.68359375f,  0.12695312f,
    0.40942383f,  0.46655273f,  0.00000000f,  2.20312500f, -0.23913574f,  0.15832520f,  0.26123047f,  0.38110352f,
    1.00976562f, -0.23913574f,  0.00000000f,  1.02734375f,  0.23913574f,  0.17907715f,  0.26123047f, -0.33178711f,
    0.15234375f, -0.85058594f,  5.98046875f, -0.83789062f,  0.74853516f, -0.04998779f,  0.25244141f, -1.10156250f,
    1.00976562f, -1.12109375f,  0.00000000f,  3.41992188f,  0.51367188f,  0.67431641f,  0.37133789f, -0.09875488f,
    1.13574219f, -0.12152100f,  0.77832031f,  0.05398560f,  0.30810547f,  0.47265625f,  0.09643555f, -0.53662109f,
    0.82617188f, -0.12152100f,  0.00000000f,  1.41894531f,  0.51367188f,  0.15832520f,  0.26123047f,  0.07135010f};

  RunTest(input_data,
          skip_data,
          gamma_data,
          beta_data,
          std::vector<float>(),
          output_data,
          {},
          epsilon_,
          batch_size,
          sequence_length,
          hidden_size,
          true);
}

TEST(SkipLayerNormTest, SkipLayerNormBatch1_NoBeta) {
  int batch_size = 1;
  int sequence_length = 2;
  int hidden_size = 4;

  std::vector<float> input_data = {
      0.8f, -0.5f, 0.0f, 1.f,
      0.5f, 0.2f, 0.3f, -0.6f};

  std::vector<float> skip_data = {
      0.1f, -0.2f, 0.3f, 1.0f,
      0.5f, 0.1f, 0.4f, 1.6f};

  std::vector<float> gamma_data = {
      0.3f, 0.2f, 4.0f, 2.2f};

  std::vector<float> beta_data = {};

  std::vector<float> output_data = {
      0.08433859348297119f, -0.27090578377246857f, -1.32897164821624756f, 3.0924152374267578f,
      0.26111652255058289f, -0.31333980560302734f, -0.69631003737449646f, 1.9148544311523438f};

  RunTest(input_data,
          skip_data,
          gamma_data,
          beta_data,
          std::vector<float>(),
          output_data,
          {},
          epsilon_,
          batch_size,
          sequence_length,
          hidden_size,
          false,
          true);
}

TEST(SkipLayerNormTest, SkipLayerNormBatch2) {
  int batch_size = 2;
  int sequence_length = 2;
  int hidden_size = 4;

  std::vector<float> input_data = {
      0.8f, -0.5f, 0.0f, 1.f,
      0.5f, 0.2f, 0.3f, -0.6f,
      0.8f, -0.5f, 0.0f, 1.f,
      0.5f, 0.2f, 0.3f, -0.6f};

  std::vector<float> skip_data = {
      0.1f, -0.2f, 0.3f, 1.0f,
      0.5f, 0.1f, 0.4f, 1.6f,
      1.8f, -0.3f, 0.0f, 1.f,
      -0.5f, 0.4f, 0.8f, -0.6f};

  std::vector<float> gamma_data = {
      0.3f, 0.2f, 4.0f, 2.2f};

  std::vector<float> beta_data = {
      0.2f, 0.1f, 0.4f, 1.6f};

  std::vector<float> output_data = {
      0.28433859348297119, -0.17090578377246857, -0.92897164821624756, 4.6924152374267578,
      0.46111652255058289, -0.21333980560302734, -0.29631003737449646, 3.5148544311523438,
      0.55470430850982666, -0.15080101788043976, -2.3229825496673584, 3.255286693572998,
      0.15631480515003204, 0.21066918969154358, 4.9432611465454102, -1.7957965135574341};

  RunTest(input_data,
          skip_data,
          gamma_data,
          beta_data,
          std::vector<float>(),
          output_data,
          {},
          epsilon_,
          batch_size,
          sequence_length,
          hidden_size);
}

TEST(SkipLayerNormTest, SkipLayerNormBatch2_Bias) {
  int batch_size = 2;
  int sequence_length = 2;
  int hidden_size = 4;

  std::vector<float> input_data = {
      0.7f, -0.4f, -0.2f, 1.2f,
      0.4f, 0.3f, 0.1f, -0.4f,
      0.7f, -0.4f, -0.2f, 1.2f,
      0.4f, 0.3f, 0.1f, -0.4f};

  std::vector<float> skip_data = {
      0.1f, -0.2f, 0.3f, 1.0f,
      0.5f, 0.1f, 0.4f, 1.6f,
      1.8f, -0.3f, 0.0f, 1.f,
      -0.5f, 0.4f, 0.8f, -0.6f};

  std::vector<float> gamma_data = {
      0.3f, 0.2f, 4.0f, 2.2f};

  std::vector<float> beta_data = {
      0.2f, 0.1f, 0.4f, 1.6f};

  std::vector<float> bias_data = {
      0.1f, -0.1f, 0.2f, -0.2f};

  std::vector<float> output_data = {
      0.28433859348297119, -0.17090578377246857, -0.92897164821624756, 4.6924152374267578,
      0.46111652255058289, -0.21333980560302734, -0.29631003737449646, 3.5148544311523438,
      0.55470430850982666, -0.15080101788043976, -2.3229825496673584, 3.255286693572998,
      0.15631480515003204, 0.21066918969154358, 4.9432611465454102, -1.7957965135574341};

  RunTest(input_data,
          skip_data,
          gamma_data,
          beta_data,
          bias_data,
          output_data,
          {},
          epsilon_,
          batch_size,
          sequence_length,
          hidden_size);
}

<<<<<<< HEAD
=======
// Don't enable this test for DML builds as these EP doesn't produce the new optional output yet
>>>>>>> 04a67a65
TEST(SkipLayerNormTest, SkipLayerNormBatch2_Bias_ProducingOptionalOutput) {
  int batch_size = 2;
  int sequence_length = 2;
  int hidden_size = 4;

  std::vector<float> input_data = {
      0.7f, -0.4f, -0.2f, 1.2f,
      0.4f, 0.3f, 0.1f, -0.4f,
      0.7f, -0.4f, -0.2f, 1.2f,
      0.4f, 0.3f, 0.1f, -0.4f};

  std::vector<float> skip_data = {
      0.1f, -0.2f, 0.3f, 1.0f,
      0.5f, 0.1f, 0.4f, 1.6f,
      1.8f, -0.3f, 0.0f, 1.f,
      -0.5f, 0.4f, 0.8f, -0.6f};

  std::vector<float> gamma_data = {
      0.3f, 0.2f, 4.0f, 2.2f};

  std::vector<float> beta_data = {
      0.2f, 0.1f, 0.4f, 1.6f};

  std::vector<float> bias_data = {
      0.1f, -0.1f, 0.2f, -0.2f};

  std::vector<float> output_data = {
      0.28433859348297119, -0.17090578377246857, -0.92897164821624756, 4.6924152374267578,
      0.46111652255058289, -0.21333980560302734, -0.29631003737449646, 3.5148544311523438,
      0.55470430850982666, -0.15080101788043976, -2.3229825496673584, 3.255286693572998,
      0.15631480515003204, 0.21066918969154358, 4.9432611465454102, -1.7957965135574341};

  std::vector<float> input_skip_bias_add_output_data(batch_size * sequence_length * hidden_size, 0.f);
  std::transform(input_data.cbegin(), input_data.cend(), skip_data.cbegin(), input_skip_bias_add_output_data.begin(), [](const float& i, const float& s) { return i + s; });
  // Add bias
  for (int i = 0; i < batch_size * sequence_length; ++i) {
    int offset = i * hidden_size;

    for (int j = 0; j < hidden_size; ++j) {
      input_skip_bias_add_output_data[offset + j] += bias_data[j];
    }
  }

  RunTest(input_data,
          skip_data,
          gamma_data,
          beta_data,
          bias_data,
          output_data,
          input_skip_bias_add_output_data,
          epsilon_,
          batch_size,
          sequence_length,
          hidden_size);
}

// SkipSimplifiedLayerNorm has not been enabled for ROCm and DML yet
#if !defined(USE_ROCM) && !defined(USE_DML)
TEST(SkipLayerNormTest, SkipSimplifiedLayerNormBatch1_Float16) {
  int batch_size = 1;
  int sequence_length = 2;
  int hidden_size = 4;

  std::vector<float> input_data = {
      0.8f, -0.5f, 0.0f, 1.f,
      0.5f, 0.2f, 0.3f, -0.6f};

  std::vector<float> skip_data = {
      0.0f, 0.0f, 0.0f, 0.0f,
      0.0f, 0.0f, 0.0f, 0.0f};

  std::vector<float> gamma_data = {
      0.3f, 0.2f, 4.0f, 2.2f};

  std::vector<float> output_data = {
      0.3491f, -0.1455f, 0.0000f, 3.2005f,
      0.3487f, 0.0930f, 2.7899f, -3.0689f};

  RunTest(input_data,
          skip_data,
          gamma_data,
          std::vector<float>(),
          std::vector<float>(),
          output_data,
          {},
          epsilon_,
          batch_size,
          sequence_length,
          hidden_size,
          true,
          true,
          true);
}
#endif

}  // namespace test
}  // namespace onnxruntime<|MERGE_RESOLUTION|>--- conflicted
+++ resolved
@@ -448,10 +448,7 @@
           hidden_size);
 }
 
-<<<<<<< HEAD
-=======
 // Don't enable this test for DML builds as these EP doesn't produce the new optional output yet
->>>>>>> 04a67a65
 TEST(SkipLayerNormTest, SkipLayerNormBatch2_Bias_ProducingOptionalOutput) {
   int batch_size = 2;
   int sequence_length = 2;
