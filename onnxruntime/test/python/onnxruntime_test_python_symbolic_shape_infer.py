--- conflicted
+++ resolved
@@ -4,13 +4,8 @@
 import os
 
 # -*- coding: UTF-8 -*-
-<<<<<<< HEAD
 import onnx, numpy
-from onnx import AttributeProto, GraphProto, TensorProto, helper, numpy_helper
-=======
-import onnx
-from onnx import AttributeProto, GraphProto, TensorProto, helper  # noqa: F401
->>>>>>> 5a2e43bd
+from onnx import AttributeProto, GraphProto, TensorProto, helper, numpy_helper  # noqa: F401
 
 if os.path.exists(
     os.path.join(
