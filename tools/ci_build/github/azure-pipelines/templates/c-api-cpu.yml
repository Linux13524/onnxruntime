parameters:
- name: RunOnnxRuntimeTests
  displayName: Run Tests?
  type: boolean
  default: true

- name: DoCompliance
  displayName: Run Compliance Tasks?
  type: boolean
  default: true

- name: DoEsrp
  displayName: Run code sign tasks? Must be true if you are doing an Onnx Runtime release.
  type: boolean
  default: false

- name: IsReleaseBuild
  displayName: Is a release build? Set it to true if you are doing an Onnx Runtime release.
  type: boolean
  default: false

- name: AdditionalBuildFlags
  displayName: Additional build flags for build.py
  type: string
  default: ''

- name: AdditionalWinBuildFlags
  displayName: Additional build flags that just for Windows Builds
  type: string
  default: ''

- name: OrtNugetPackageId
  displayName: Package name for nuget
  type: string
  default: 'Microsoft.ML.OnnxRuntime'

- name: BuildVariant
  type: string
  default: 'default'

stages:
- template: linux-cpu-packaging-pipeline.yml
  parameters:
    AdditionalBuildFlags: ${{ parameters.AdditionalBuildFlags }}

- template: mac-cpu-packaging-pipeline.yml
  parameters:
    AllowReleasedOpsetOnly: 1
    BuildForAllArchs: true

- stage: Android_Java_API_AAR_Packaging_Mobile
  dependsOn: []
  jobs:
  - template: android-java-api-aar.yml
    parameters:
      buildConfig: 'Release'
      buildSettings: '$(Build.SourcesDirectory)/tools/ci_build/github/android/default_mobile_aar_build_settings.json'
      includedOpsConfig: '$(Build.SourcesDirectory)/tools/ci_build/github/android/mobile_package.required_operators.config'
      artifactName: 'onnxruntime-android-mobile-aar'
      job_name_suffix: 'Mobile'
      packageName: 'onnxruntime-mobile'
  - template: android-java-api-aar-test.yml
    parameters:
      artifactName: 'onnxruntime-android-mobile-aar'
      job_name_suffix: 'Mobile'
      packageName: 'onnxruntime-mobile'


- stage: Android_Java_API_AAR_Packaging_Full
  dependsOn: []
  jobs:
  - template: android-java-api-aar.yml
    parameters:
      buildConfig: 'Release'
      buildSettings: '$(Build.SourcesDirectory)/tools/ci_build/github/android/default_full_aar_build_settings.json'
      artifactName: 'onnxruntime-android-full-aar'
      job_name_suffix: 'Full'
      publish_executables: '1'
  - template: android-java-api-aar-test.yml
    parameters:
      artifactName: 'onnxruntime-android-full-aar'
      job_name_suffix: 'Full'

- stage: iOS_Full_xcframework
  dependsOn: []
  jobs:
  - job:
    workspace:
      clean: all
    pool:
      vmImage: 'macOS-12'
    timeoutInMinutes: 300
    steps:
    - template: set-version-number-variables-step.yml

    - script: |
        /bin/bash $(Build.SourcesDirectory)/tools/ci_build/github/apple/build_host_protoc.sh \
          $(Build.SourcesDirectory) \
          $(Build.BinariesDirectory)/protobuf \
          $(Build.BinariesDirectory)/protobuf_install
      displayName: Build Host Protoc

    - script: |
        set -e -x
        python3 tools/ci_build/github/apple/build_ios_framework.py \
          --build_dir "$(Build.BinariesDirectory)/ios_framework" \
          --path_to_protoc_exe $(Build.BinariesDirectory)/protobuf_install/bin/protoc \
          tools/ci_build/github/apple/default_full_ios_framework_build_settings.json
        mkdir $(Build.BinariesDirectory)/artifacts
        mkdir -p $(Build.BinariesDirectory)/artifacts_staging/onnxruntime-ios-xcframework-$(OnnxRuntimeVersion)
        cp -R $(Build.BinariesDirectory)/ios_framework/framework_out/onnxruntime.xcframework \
          $(Build.BinariesDirectory)/artifacts_staging/onnxruntime-ios-xcframework-$(OnnxRuntimeVersion)
        pushd $(Build.BinariesDirectory)/artifacts_staging
        zip -vr $(Build.BinariesDirectory)/artifacts/onnxruntime_xcframework.zip \
          onnxruntime-ios-xcframework-$(OnnxRuntimeVersion)
        popd
      displayName: "Build iOS xcframework"

    - script: |
        python3 tools/ci_build/github/apple/test_ios_packages.py \
          --fail_if_cocoapods_missing \
          --framework_info_file "$(Build.BinariesDirectory)/ios_framework/framework_info.json" \
          --c_framework_dir "$(Build.BinariesDirectory)/ios_framework/framework_out" \
          --variant Full
      displayName: "Test iOS framework"

    - task: PublishBuildArtifacts@1
      inputs:
        pathtoPublish: '$(Build.BinariesDirectory)/artifacts'
        artifactName: 'onnxruntime-ios-full-xcframework'

    - template: component-governance-component-detection-steps.yml
      parameters:
        condition: 'succeeded'

- template: win-ci.yml
  parameters:
    DoCompliance: ${{ parameters.DoCompliance }}
    DoEsrp: ${{ parameters.DoEsrp }}
    stage_name_suffix: CPU_x86_${{ parameters.BuildVariant }}
    EnvSetupScript: setup_env_x86.bat
    buildArch: x86
    msbuildPlatform: Win32
    packageName: x86
    buildparameter: ${{ parameters.AdditionalBuildFlags }} ${{ parameters.AdditionalWinBuildFlags}}
    runTests: ${{ parameters.RunOnnxRuntimeTests }}
    buildJava: false
    buildNodejs: false

- template: win-ci.yml
  parameters:
    DoCompliance: ${{ parameters.DoCompliance }}
    DoEsrp: ${{ parameters.DoEsrp }}
    stage_name_suffix: CPU_arm_${{ parameters.BuildVariant }}
    EnvSetupScript: setup_env.bat
    buildArch: x64
    msbuildPlatform: arm
    packageName: arm
    buildparameter: --arm ${{ parameters.AdditionalBuildFlags }}  ${{ parameters.AdditionalWinBuildFlags}} --path_to_protoc_exe $(Build.BinariesDirectory)\RelWithDebInfo\installed\bin\protoc.exe
    runTests: false
    buildJava: false
    buildNodejs: false

- template: win-ci.yml
  parameters:
    DoCompliance: ${{ parameters.DoCompliance }}
    DoEsrp: ${{ parameters.DoEsrp }}
    stage_name_suffix: CPU_arm64_${{ parameters.BuildVariant }}
    EnvSetupScript: setup_env.bat
    buildArch: x64
    msbuildPlatform: arm64
    packageName: arm64
    buildparameter: --build_nodejs --arm64 ${{ parameters.AdditionalBuildFlags }}  ${{ parameters.AdditionalWinBuildFlags}} --path_to_protoc_exe $(Build.BinariesDirectory)\RelWithDebInfo\installed\bin\protoc.exe
    runTests: false
    buildJava: false
    buildNodejs: true

- template: win-ci.yml
  parameters:
    DoCompliance: ${{ parameters.DoCompliance }}
    DoEsrp: ${{ parameters.DoEsrp }}
    stage_name_suffix: CPU_x64_${{ parameters.BuildVariant }}
    EnvSetupScript: setup_env.bat
    buildArch: x64
    msbuildPlatform: x64
    packageName: x64
    buildparameter: --build_java --build_nodejs ${{ parameters.AdditionalBuildFlags }}  ${{ parameters.AdditionalWinBuildFlags}}
    runTests: ${{ parameters.RunOnnxRuntimeTests }}
    buildJava: true
    buildNodejs: true

- stage: Jar_Packaging
  dependsOn:
  - Linux_C_API_Packaging_CPU
  - MacOS_C_API_Packaging_CPU
  - Windows_Packaging_CPU_x86_${{ parameters.BuildVariant }}
  - Windows_Packaging_CPU_x64_${{ parameters.BuildVariant }}
  - Windows_Packaging_CPU_arm_${{ parameters.BuildVariant }}
  - Windows_Packaging_CPU_arm64_${{ parameters.BuildVariant }}
  condition: succeeded()
  jobs:
  - job:
    workspace:
      clean: all
    pool: 'Win-CPU-2021'

    steps:
    - checkout: self
      submodules: false
    - template: set-version-number-variables-step.yml

    - task: DownloadPipelineArtifact@2
      displayName: 'Download Pipeline Artifact - Win x64'
      inputs:
        buildType: 'current'
        artifactName: 'drop-onnxruntime-java-win-x64'
        targetPath: '$(Build.BinariesDirectory)\java-artifact\onnxruntime-java-win-x64'

    - task: DownloadPipelineArtifact@2
      displayName: 'Download Pipeline Artifact - Linux x64'
      inputs:
        buildType: 'current'
        artifactName: 'drop-onnxruntime-java-linux-x64'
        targetPath: '$(Build.BinariesDirectory)\java-artifact\onnxruntime-java-linux-x64'

    - task: DownloadPipelineArtifact@2
      displayName: 'Download Pipeline Artifact - Linux AARCH64'
      inputs:
        buildType: 'current'
        artifactName: 'drop-onnxruntime-java-linux-aarch64'
        targetPath: '$(Build.BinariesDirectory)\java-artifact\onnxruntime-java-linux-aarch64'

    - task: DownloadPipelineArtifact@2
      displayName: 'Download Pipeline Artifact - MacOS x64'
      inputs:
        buildType: 'current'
        artifactName: 'drop-onnxruntime-java-osx-x86_64'
        targetPath: '$(Build.BinariesDirectory)\java-artifact\onnxruntime-java-osx-x86_64'

    - task: DownloadPipelineArtifact@2
      displayName: 'Download Pipeline Artifact - MacOS ARM64'
      inputs:
        buildType: 'current'
        artifactName: 'drop-onnxruntime-java-osx-arm64'
        targetPath: '$(Build.BinariesDirectory)\java-artifact\onnxruntime-java-osx-arm64'

    - task: PowerShell@2
      displayName: 'PowerShell Script'
      inputs:
        targetType: filePath
        filePath: $(Build.SourcesDirectory)\tools\ci_build\github\windows\jar_packaging.ps1
        failOnStderr: true
        showWarnings: true
        workingDirectory: '$(Build.BinariesDirectory)\java-artifact'

    - task: CopyFiles@2
      displayName: 'Copy Java Files to Artifact Staging Directory'
      inputs:
        SourceFolder: '$(Build.BinariesDirectory)\java-artifact\onnxruntime-java-win-x64'
        TargetFolder: '$(Build.ArtifactStagingDirectory)'

    - task: PublishPipelineArtifact@1
      displayName: 'Publish Pipeline Artifact'
      inputs:
        targetPath: '$(Build.ArtifactStagingDirectory)'
        artifact: 'onnxruntime-java'

    - template: component-governance-component-detection-steps.yml
      parameters :
        condition : 'succeeded'
    - task: mspremier.PostBuildCleanup.PostBuildCleanup-task.PostBuildCleanup@3
      displayName: 'Clean Agent Directories'
      condition: always()

- stage: NuGet_Packaging_CPU
  dependsOn:
  - Linux_C_API_Packaging_CPU
  - MacOS_C_API_Packaging_CPU
  - Windows_Packaging_CPU_x86_${{ parameters.BuildVariant }}
  - Windows_Packaging_CPU_x64_${{ parameters.BuildVariant }}
  - Windows_Packaging_CPU_arm_${{ parameters.BuildVariant }}
  - Windows_Packaging_CPU_arm64_${{ parameters.BuildVariant }}
  - Android_Java_API_AAR_Packaging_Full
  - iOS_Full_xcframework
  condition: succeeded()
<<<<<<< HEAD
  steps:
  - checkout: self
    submodules: true
  - task: DownloadPipelineArtifact@0
    displayName: 'Download win-x64 Pipeline Artifact'
    inputs:
      artifactName: 'onnxruntime-win-x64'
      targetPath: '$(Build.BinariesDirectory)/nuget-artifact'

  - task: DownloadPipelineArtifact@0
    displayName: 'Download win-x86 Pipeline Artifact'
    inputs:
      artifactName: 'onnxruntime-win-x86'
      targetPath: '$(Build.BinariesDirectory)/nuget-artifact'

  - task: DownloadPipelineArtifact@0
    displayName: 'Download win-arm64 Pipeline Artifact'
    inputs:
      artifactName: 'onnxruntime-win-arm64'
      targetPath: '$(Build.BinariesDirectory)/nuget-artifact'

  - task: DownloadPipelineArtifact@0
    displayName: 'Download win-arm Pipeline Artifact'
    inputs:
      artifactName: 'onnxruntime-win-arm'
      targetPath: '$(Build.BinariesDirectory)/nuget-artifact'

  - task: DownloadPipelineArtifact@0
    displayName: 'Download osx-x64 Pipeline Artifact'
    inputs:
      artifactName: 'onnxruntime-osx'
      targetPath: '$(Build.BinariesDirectory)/nuget-artifact'

  - task: DownloadPipelineArtifact@0
    displayName: 'Download linux-x64 Pipeline Artifact'
    inputs:
      artifactName: 'onnxruntime-linux-x64'
      targetPath: '$(Build.BinariesDirectory)/nuget-artifact'

  - task: DownloadPipelineArtifact@0
    displayName: 'Download Pipeline Artifact - NuGet'
    inputs:
      artifactName: 'onnxruntime-linux-aarch64'
      targetPath: '$(Build.BinariesDirectory)/nuget-artifact'

  - task: DownloadPipelineArtifact@2
    displayName: 'Download iOS Pipeline Artifact'
    inputs:
      artifactName: 'onnxruntime-ios-full-xcframework'
      targetPath: '$(Build.BinariesDirectory)/nuget-artifact'

  - task: DownloadPipelineArtifact@2
    displayName: 'Download android-full-aar Pipeline Artifact'
    inputs:
      artifactName: 'onnxruntime-android-full-aar'
      patterns: '**/*.aar'
      targetPath: '$(Build.BinariesDirectory)/nuget-artifact'

  - task: DownloadPipelineArtifact@0
    displayName: 'Download drop-extra Pipeline Artifact'
    inputs:
      artifactName: 'drop-extra'
      targetPath: '$(Build.BinariesDirectory)/extra-artifact'

  - script: |
     dir
    workingDirectory: '$(Build.BinariesDirectory)/nuget-artifact'
    displayName: 'List artifacts'

  # Reconstruct the build dir
  - task: PowerShell@2
    displayName: 'Extract native libraries for addition to nuget native package'
    inputs:
      targetType: filePath
      filePath: $(Build.SourcesDirectory)\tools\ci_build\github\windows\extract_nuget_files.ps1

  - script: |
     mklink /D /J models C:\local\models
    workingDirectory: '$(Build.BinariesDirectory)'
    displayName: 'Create models link'
  - task: NuGetToolInstaller@0
    displayName: Use Nuget 6.2.1
    inputs:
      versionSpec: 6.2.1

  - task: PowerShell@2
    displayName: Install .NET 6 workloads
    inputs:
      targetType: 'inline'
      script: |
        dotnet workload install android ios macos
      workingDirectory: '$(Build.SourcesDirectory)\csharp'

  - task: PowerShell@2
    displayName: Build Microsoft.ML.OnnxRuntime .NET 6 targets using dotnet
    inputs:
      targetType: 'inline'
      # we don't specify 'Any CPU' as the platform here because if we do it gets added to the output path
      #   e.g. csharp\src\Microsoft.ML.OnnxRuntime\bin\Any CPU\RelWithDebInfo\net6.0-ios\
      # which is inconsistent with the msbuild output path for the pre-.net6 targets
      #   e.g. csharp\src\Microsoft.ML.OnnxRuntime\bin\RelWithDebInfo\monoandroid11.0
      # and makes it harder to do the packing
      #
      # 'Any CPU' is the default (first 'mixed' platform specified in the csproj) so this should be fine.
      script: |
        dotnet build .\src\Microsoft.ML.OnnxRuntime\Microsoft.ML.OnnxRuntime.csproj -p:SelectedTargets=Net6  -p:Configuration=RelWithDebInfo -p:OnnxRuntimeBuildDirectory="$(Build.BinariesDirectory)" -p:OrtPackageId=$(OrtPackageId) -p:IsReleaseBuild=${{ parameters.IsReleaseBuild }}
      workingDirectory: '$(Build.SourcesDirectory)\csharp'

  - task: MSBuild@1
    displayName: 'Restore NuGet Packages and create project.assets.json for pre-.net6 targets'
    inputs:
      solution: '$(Build.SourcesDirectory)\csharp\OnnxRuntime.CSharp.sln'
      platform: 'Any CPU'
      configuration: RelWithDebInfo
      msbuildArguments: '-t:restore -p:SelectedTargets=PreNet6 -p:OrtPackageId=$(OrtPackageId)'
      workingDirectory: '$(Build.SourcesDirectory)\csharp'

  - task: MSBuild@1
    displayName: 'Build C# for pre-.net6 targets'
    inputs:
      solution: '$(Build.SourcesDirectory)\csharp\OnnxRuntime.CSharp.sln'
      platform: 'Any CPU'
      configuration: RelWithDebInfo
      msbuildArguments: '-p:SelectedTargets=PreNet6 -p:OnnxRuntimeBuildDirectory="$(Build.BinariesDirectory)" -p:OrtPackageId=$(OrtPackageId) -p:IsReleaseBuild=${{ parameters.IsReleaseBuild }}'
      workingDirectory: '$(Build.SourcesDirectory)\csharp'

  - ${{ if eq(parameters.DoEsrp, true) }}:
    - template: win-esrp-dll.yml
      parameters:
        FolderPath: '$(Build.SourcesDirectory)\csharp\src\Microsoft.ML.OnnxRuntime\bin\RelWithDebInfo'
        DisplayName: 'ESRP - Sign C# dlls'
        DoEsrp: ${{ parameters.DoEsrp }}

  - task: MSBuild@1
    displayName: Update projects.assets.json with combined list of all target frameworks
    inputs:
      solution: '$(Build.SourcesDirectory)\csharp\src\Microsoft.ML.OnnxRuntime\Microsoft.ML.OnnxRuntime.csproj'
      platform: 'Any CPU'
      configuration: RelWithDebInfo
      msbuildArguments: '-t:restore -p:SelectedTargets=All -p:OrtPackageId=$(OrtPackageId)'
      workingDirectory: '$(Build.SourcesDirectory)\csharp'

  - task: MSBuild@1
    displayName: 'Build Nuget Packages'
    inputs:
      solution: '$(Build.SourcesDirectory)\csharp\OnnxRuntime.CSharp.proj'
      platform: 'Any CPU'
      configuration: RelWithDebInfo
      msbuildArguments: '-t:CreatePackage -p:OnnxRuntimeBuildDirectory="$(Build.BinariesDirectory)" -p:OrtPackageId=$(OrtPackageId) -p:IsReleaseBuild=${{ parameters.IsReleaseBuild }}'
      workingDirectory: '$(Build.SourcesDirectory)\csharp'

  - task: CopyFiles@2
    displayName: 'Copy native nuget package to: $(Build.ArtifactStagingDirectory)'
    inputs:
      SourceFolder: '$(Build.BinariesDirectory)\RelWithDebInfo\RelWithDebInfo'
      Contents: '*.nupkg'
      TargetFolder: '$(Build.ArtifactStagingDirectory)'

  - task: CopyFiles@2
    displayName: 'Copy native nuget symbols package to: $(Build.ArtifactStagingDirectory)'
    inputs:
      SourceFolder: '$(Build.BinariesDirectory)\RelWithDebInfo\RelWithDebInfo'
      Contents: '*.snupkg'
      TargetFolder: '$(Build.ArtifactStagingDirectory)'

  - task: CopyFiles@2
    displayName: 'Copy managed nuget package to: $(Build.ArtifactStagingDirectory)'
    inputs:
      SourceFolder: '$(Build.SourcesDirectory)\csharp\src\Microsoft.ML.OnnxRuntime\bin\RelWithDebInfo'
      Contents: '*.nupkg'
      TargetFolder: '$(Build.ArtifactStagingDirectory)'

  - template: esrp_nuget.yml
    parameters:
      DisplayName: 'ESRP - sign NuGet package'
      FolderPath: '$(Build.ArtifactStagingDirectory)'
      DoEsrp: ${{ parameters.DoEsrp }}
=======
  jobs:
  - job:
    workspace:
      clean: all
    # we need to use the 2022 pool to create the nuget package with both pre-net6+Xamarin and net6 targets.
    # VS2019 has no support for net6 and we need to use msbuild (from the VS install) to do the packing
    pool: 'Azure-Pipelines-EO-Windows2022-aiinfra'
    variables:
      OrtPackageId: ${{ parameters.OrtNugetPackageId }}
      breakCodesignValidationInjection: ${{ parameters.DoEsrp }}

    steps:
    - checkout: self
      submodules: true
    - task: DownloadPipelineArtifact@0
      displayName: 'Download win-x64 Pipeline Artifact'
      inputs:
        artifactName: 'onnxruntime-win-x64'
        targetPath: '$(Build.BinariesDirectory)/nuget-artifact'
>>>>>>> 750747d8

    - task: DownloadPipelineArtifact@0
      displayName: 'Download win-x86 Pipeline Artifact'
      inputs:
        artifactName: 'onnxruntime-win-x86'
        targetPath: '$(Build.BinariesDirectory)/nuget-artifact'

    - task: DownloadPipelineArtifact@0
      displayName: 'Download win-arm64 Pipeline Artifact'
      inputs:
        artifactName: 'onnxruntime-win-arm64'
        targetPath: '$(Build.BinariesDirectory)/nuget-artifact'

    - task: DownloadPipelineArtifact@0
      displayName: 'Download win-arm Pipeline Artifact'
      inputs:
        artifactName: 'onnxruntime-win-arm'
        targetPath: '$(Build.BinariesDirectory)/nuget-artifact'

    - task: DownloadPipelineArtifact@0
      displayName: 'Download osx-x64 Pipeline Artifact'
      inputs:
        artifactName: 'onnxruntime-osx'
        targetPath: '$(Build.BinariesDirectory)/nuget-artifact'

    - task: DownloadPipelineArtifact@0
      displayName: 'Download linux-x64 Pipeline Artifact'
      inputs:
        artifactName: 'onnxruntime-linux-x64'
        targetPath: '$(Build.BinariesDirectory)/nuget-artifact'

    - task: DownloadPipelineArtifact@0
      displayName: 'Download Pipeline Artifact - NuGet'
      inputs:
        artifactName: 'onnxruntime-linux-aarch64'
        targetPath: '$(Build.BinariesDirectory)/nuget-artifact'

    - task: DownloadPipelineArtifact@2
      displayName: 'Download iOS Pipeline Artifact'
      inputs:
        artifactName: 'onnxruntime-ios-full-xcframework'
        targetPath: '$(Build.BinariesDirectory)/nuget-artifact'

    - task: DownloadPipelineArtifact@2
      displayName: 'Download android-full-aar Pipeline Artifact'
      inputs:
        artifactName: 'onnxruntime-android-full-aar'
        patterns: '**/*.aar'
        targetPath: '$(Build.BinariesDirectory)/nuget-artifact'

    - task: DownloadPipelineArtifact@0
      displayName: 'Download drop-extra Pipeline Artifact'
      inputs:
        artifactName: 'drop-extra'
        targetPath: '$(Build.BinariesDirectory)/extra-artifact'

    - script: |
       dir
      workingDirectory: '$(Build.BinariesDirectory)/nuget-artifact'
      displayName: 'List artifacts'

    # Reconstruct the build dir
    - task: PowerShell@2
      displayName: 'Extract native libraries for addition to nuget native package'
      inputs:
        targetType: filePath
        filePath: $(Build.SourcesDirectory)\tools\ci_build\github\windows\extract_nuget_files.ps1

    - script: |
       mklink /D /J models C:\local\models
      workingDirectory: '$(Build.BinariesDirectory)'
      displayName: 'Create models link'
    - task: NuGetToolInstaller@0
      displayName: Use Nuget 6.2.1
      inputs:
        versionSpec: 6.2.1

    - task: PowerShell@2
      displayName: Install .NET 6 workloads
      inputs:
        targetType: 'inline'
        script: |
          dotnet workload install android ios macos
        workingDirectory: '$(Build.SourcesDirectory)\csharp'

    - task: PowerShell@2
      displayName: Build Microsoft.ML.OnnxRuntime .NET 6 targets using dotnet
      inputs:
        targetType: 'inline'
        # we don't specify 'Any CPU' as the platform here because if we do it gets added to the output path
        #   e.g. csharp\src\Microsoft.ML.OnnxRuntime\bin\Any CPU\RelWithDebInfo\net6.0-ios\
        # which is inconsistent with the msbuild output path for the pre-.net6 targets
        #   e.g. csharp\src\Microsoft.ML.OnnxRuntime\bin\RelWithDebInfo\monoandroid11.0
        # and makes it harder to do the packing
        #
        # 'Any CPU' is the default (first 'mixed' platform specified in the csproj) so this should be fine.
        script: |
          dotnet build .\src\Microsoft.ML.OnnxRuntime\Microsoft.ML.OnnxRuntime.csproj -p:SelectedTargets=Net6  -p:Configuration=RelWithDebInfo -p:OnnxRuntimeBuildDirectory="$(Build.BinariesDirectory)" -p:OrtPackageId=$(OrtPackageId) -p:IsReleaseBuild=${{ parameters.IsReleaseBuild }}
        workingDirectory: '$(Build.SourcesDirectory)\csharp'

    - task: MSBuild@1
      displayName: 'Restore NuGet Packages and create project.assets.json for pre-.net6 targets'
      inputs:
        solution: '$(Build.SourcesDirectory)\csharp\OnnxRuntime.CSharp.sln'
        platform: 'Any CPU'
        configuration: RelWithDebInfo
        msbuildArguments: '-t:restore -p:SelectedTargets=PreNet6 -p:OrtPackageId=$(OrtPackageId)'
        workingDirectory: '$(Build.SourcesDirectory)\csharp'

    - task: MSBuild@1
      displayName: 'Build C# for pre-.net6 targets'
      inputs:
        solution: '$(Build.SourcesDirectory)\csharp\OnnxRuntime.CSharp.sln'
        platform: 'Any CPU'
        configuration: RelWithDebInfo
        msbuildArguments: '-p:SelectedTargets=PreNet6 -p:OnnxRuntimeBuildDirectory="$(Build.BinariesDirectory)" -p:OrtPackageId=$(OrtPackageId) -p:IsReleaseBuild=${{ parameters.IsReleaseBuild }}'
        workingDirectory: '$(Build.SourcesDirectory)\csharp'

    - template: win-esrp-dll.yml
      parameters:
        FolderPath: '$(Build.SourcesDirectory)\csharp\src\Microsoft.ML.OnnxRuntime\bin\RelWithDebInfo'
        DisplayName: 'ESRP - Sign C# dlls'
        DoEsrp: ${{ parameters.DoEsrp }}

    - task: MSBuild@1
      displayName: Update projects.assets.json with combined list of all target frameworks
      inputs:
        solution: '$(Build.SourcesDirectory)\csharp\src\Microsoft.ML.OnnxRuntime\Microsoft.ML.OnnxRuntime.csproj'
        platform: 'Any CPU'
        configuration: RelWithDebInfo
        msbuildArguments: '-t:restore -p:SelectedTargets=All -p:OrtPackageId=$(OrtPackageId)'
        workingDirectory: '$(Build.SourcesDirectory)\csharp'

    - task: MSBuild@1
      displayName: 'Build Nuget Packages'
      inputs:
        solution: '$(Build.SourcesDirectory)\csharp\OnnxRuntime.CSharp.proj'
        platform: 'Any CPU'
        configuration: RelWithDebInfo
        msbuildArguments: '-t:CreatePackage -p:OnnxRuntimeBuildDirectory="$(Build.BinariesDirectory)" -p:OrtPackageId=$(OrtPackageId) -p:IsReleaseBuild=${{ parameters.IsReleaseBuild }}'
        workingDirectory: '$(Build.SourcesDirectory)\csharp'

    - task: CopyFiles@2
      displayName: 'Copy native nuget package to: $(Build.ArtifactStagingDirectory)'
      inputs:
        SourceFolder: '$(Build.BinariesDirectory)\RelWithDebInfo\RelWithDebInfo'
        Contents: '*.nupkg'
        TargetFolder: '$(Build.ArtifactStagingDirectory)'

    - task: CopyFiles@2
      displayName: 'Copy native nuget symbols package to: $(Build.ArtifactStagingDirectory)'
      inputs:
        SourceFolder: '$(Build.BinariesDirectory)\RelWithDebInfo\RelWithDebInfo'
        Contents: '*.snupkg'
        TargetFolder: '$(Build.ArtifactStagingDirectory)'

    - task: CopyFiles@2
      displayName: 'Copy managed nuget package to: $(Build.ArtifactStagingDirectory)'
      inputs:
        SourceFolder: '$(Build.SourcesDirectory)\csharp\src\Microsoft.ML.OnnxRuntime\bin\RelWithDebInfo'
        Contents: '*.nupkg'
        TargetFolder: '$(Build.ArtifactStagingDirectory)'

    - template: esrp_nuget.yml
      parameters:
        DisplayName: 'ESRP - sign NuGet package'
        FolderPath: '$(Build.ArtifactStagingDirectory)'
        DoEsrp: ${{ parameters.DoEsrp }}

    - template: validate-package.yml
      parameters:
        PackageType: 'nuget'
        PackagePath: '$(Build.ArtifactStagingDirectory)'
        PackageName: 'Microsoft.ML.OnnxRuntime.*nupkg'
        PlatformsSupported: 'win-x64,win-x86,linux-x64,linux-arm64,osx.10.14-x64'
        VerifyNugetSigning: false

    - task: PublishPipelineArtifact@0
      displayName: 'Publish Pipeline NuGet Artifact'
      inputs:
        artifactName: 'drop-signed-nuget-CPU'
        targetPath: '$(Build.ArtifactStagingDirectory)'


    - task: MSBuild@1
      displayName: 'Clean C#'
      inputs:
        solution: '$(Build.SourcesDirectory)\csharp\OnnxRuntime.CSharp.sln'
        platform: 'Any CPU'
        configuration: RelWithDebInfo
        msbuildArguments: '-t:Clean -p:OnnxRuntimeBuildDirectory="$(Build.BinariesDirectory)" -p:OrtPackageId=$(OrtPackageId)'
        workingDirectory: '$(Build.SourcesDirectory)\csharp'

    - task: RoslynAnalyzers@2
      displayName: 'Run Roslyn Analyzers'
      inputs:
        userProvideBuildInfo: msBuildInfo
        msBuildCommandline: '"C:\Program Files\Microsoft Visual Studio\2022\Enterprise\MSBuild\Current\Bin\msbuild.exe" $(Build.SourcesDirectory)\csharp\OnnxRuntime.CSharp.sln -p:configuration="RelWithDebInfo" -p:Platform="Any CPU" -p:OnnxRuntimeBuildDirectory="$(Build.BinariesDirectory)" -p:OrtPackageId=$(OrtPackageId)'
      condition: and(succeeded(), eq('${{ parameters.DoCompliance }}', true))

    - template: component-governance-component-detection-steps.yml
      parameters :
        condition : 'succeeded'

    - task: mspremier.PostBuildCleanup.PostBuildCleanup-task.PostBuildCleanup@3
      displayName: 'Clean Agent Directories'
      condition: always()
- stage: Nodejs_Packaging_CPU
  dependsOn:
  - Linux_C_API_Packaging_CPU
  - MacOS_C_API_Packaging_CPU
  - Windows_Packaging_CPU_x64_${{ parameters.BuildVariant }}
  - Windows_Packaging_CPU_arm64_${{ parameters.BuildVariant }}
  condition: succeeded()
  jobs:
  - job:
    workspace:
      clean: all
    pool: 'Win-CPU-2021'
    variables:
      ${{ if eq(parameters.IsReleaseBuild, true) }}:
        NpmPackagingMode: 'release'
      ${{ if not(eq(parameters.IsReleaseBuild, true)) }}:
        NpmPackagingMode: 'dev'
      breakCodesignValidationInjection: ${{ parameters.DoEsrp }}

    steps:
    - checkout: self
      submodules: true

    - script: |
       echo.>>.gitattributes
       echo /js/** text=auto eol=lf>>.gitattributes
       rd /s /q js
       git checkout -- js/**
       git checkout -- .gitattributes
      workingDirectory: '$(Build.SourcesDirectory)'
      displayName: 'Testing: force EOL to lf on windows for /js/**'

    - task: DownloadPipelineArtifact@0
      displayName: 'Download Pipeline Artifact - NuGet (Win x64)'
      inputs:
        artifactName: 'onnxruntime-win-x64'
        targetPath: '$(Build.BinariesDirectory)/nuget-artifact'

    - task: DownloadPipelineArtifact@0
      displayName: 'Download Pipeline Artifact - NuGet (Win ARM64)'
      inputs:
        artifactName: 'onnxruntime-win-arm64'
        targetPath: '$(Build.BinariesDirectory)/nuget-artifact'

    - task: DownloadPipelineArtifact@0
      displayName: 'Download Pipeline Artifact - NuGet (OSX)'
      inputs:
        artifactName: 'onnxruntime-osx'
        targetPath: '$(Build.BinariesDirectory)/nuget-artifact'

    - task: DownloadPipelineArtifact@0
      displayName: 'Download Pipeline Artifact - NuGet (Linux x64)'
      inputs:
        artifactName: 'onnxruntime-linux-x64'
        targetPath: '$(Build.BinariesDirectory)/nuget-artifact'

    - task: DownloadPipelineArtifact@0
      displayName: 'Download Pipeline Artifact - NuGet (Linux aarch64)'
      inputs:
        artifactName: 'onnxruntime-linux-aarch64'
        targetPath: '$(Build.BinariesDirectory)/nuget-artifact'

    - task: DownloadPipelineArtifact@0
      displayName: 'Download Pipeline Artifact - Nodejs (Win x64)'
      inputs:
        artifactName: 'drop-onnxruntime-nodejs-win-x64'
        targetPath: '$(Build.BinariesDirectory)/nodejs-artifacts/win32/x64/'

    - task: DownloadPipelineArtifact@0
      displayName: 'Download Pipeline Artifact - Nodejs (Win ARM64)'
      inputs:
        artifactName: 'drop-onnxruntime-nodejs-win-arm64'
        targetPath: '$(Build.BinariesDirectory)/nodejs-artifacts/win32/arm64/'

    - task: DownloadPipelineArtifact@0
      displayName: 'Download Pipeline Artifact - Nodejs (macOS x86_64)'
      inputs:
        artifactName: 'drop-onnxruntime-nodejs-osx-x86_64'
        targetPath: '$(Build.BinariesDirectory)/nodejs-artifacts/darwin/x64/'

    - task: DownloadPipelineArtifact@0
      displayName: 'Download Pipeline Artifact - Nodejs (macOS arm64)'
      inputs:
        artifactName: 'drop-onnxruntime-nodejs-osx-arm64'
        targetPath: '$(Build.BinariesDirectory)/nodejs-artifacts/darwin/arm64/'

    - task: DownloadPipelineArtifact@0
      displayName: 'Download Pipeline Artifact - Nodejs (Linux x64)'
      inputs:
        artifactName: 'drop-onnxruntime-nodejs-linux-x64'
        targetPath: '$(Build.BinariesDirectory)/nodejs-artifacts/linux/x64/'

    - task: DownloadPipelineArtifact@0
      displayName: 'Download Pipeline Artifact - Nodejs (Linux aarch64)'
      inputs:
        artifactName: 'drop-onnxruntime-nodejs-linux-aarch64'
        targetPath: '$(Build.BinariesDirectory)/nodejs-artifacts/linux/arm64/'

    - task: DownloadPipelineArtifact@0
      displayName: 'Download Pipeline Artifact - NuGet'
      inputs:
        artifactName: 'drop-extra'
        targetPath: '$(Build.BinariesDirectory)/extra-artifact'

    - task: PowerShell@2
      displayName: 'PowerShell Script'
      inputs:
        targetType: filePath
        filePath: $(Build.SourcesDirectory)\tools\ci_build\github\windows\extract_nuget_files.ps1

    - script: |
       dir
      workingDirectory: '$(Build.BinariesDirectory)/nuget-artifact'
      displayName: 'List artifacts'

    - script: |
       npm ci
      workingDirectory: '$(Build.SourcesDirectory)/js'
      displayName: 'Install NPM packages /js'
    - script: |
       npm ci
      workingDirectory: '$(Build.SourcesDirectory)/js/common'
      displayName: 'Install NPM packages /js/common'
    - script: |
       npm ci
      workingDirectory: '$(Build.SourcesDirectory)/js/node'
      displayName: 'Install NPM packages /js/node'

    # Node.js binding win32/x64
    - task: CopyFiles@2
      displayName: 'Copy nuget binaries to: $(Build.SourcesDirectory)\js\node\bin\napi-v3\win32\x64\'
      inputs:
        SourceFolder: '$(Build.BinariesDirectory)\RelWithDebInfo\RelWithDebInfo\nuget-artifacts\onnxruntime-win-x64\lib'
        Contents: '*.dll'
        TargetFolder: '$(Build.SourcesDirectory)\js\node\bin\napi-v3\win32\x64'
    - task: CopyFiles@2
      displayName: 'Copy nodejs binaries to: $(Build.SourcesDirectory)\js\node\bin\napi-v3\win32\x64\'
      inputs:
        SourceFolder: '$(Build.BinariesDirectory)\nodejs-artifacts\win32\x64'
        Contents: '*.node'
        TargetFolder: '$(Build.SourcesDirectory)\js\node\bin\napi-v3\win32\x64'

    # Node.js binding win32/arm64
    - task: CopyFiles@2
      displayName: 'Copy nuget binaries to: $(Build.SourcesDirectory)\js\node\bin\napi-v3\win32\arm64\'
      inputs:
        SourceFolder: '$(Build.BinariesDirectory)\RelWithDebInfo\RelWithDebInfo\nuget-artifacts\onnxruntime-win-arm64\lib'
        Contents: '*.dll'
        TargetFolder: '$(Build.SourcesDirectory)\js\node\bin\napi-v3\win32\arm64'
    - task: CopyFiles@2
      displayName: 'Copy nodejs binaries to: $(Build.SourcesDirectory)\js\node\bin\napi-v3\win32\arm64\'
      inputs:
        SourceFolder: '$(Build.BinariesDirectory)\nodejs-artifacts\win32\arm64'
        Contents: '*.node'
        TargetFolder: '$(Build.SourcesDirectory)\js\node\bin\napi-v3\win32\arm64'

    # Node.js binding linux/x64
    - task: CopyFiles@2
      displayName: 'Copy nuget binaries to: $(Build.SourcesDirectory)\js\node\bin\napi-v3\linux\x64\'
      inputs:
        SourceFolder: '$(Build.BinariesDirectory)\RelWithDebInfo\RelWithDebInfo\nuget-artifacts\onnxruntime-linux-x64\lib'
        Contents: 'libonnxruntime.so.*'
        TargetFolder: '$(Build.SourcesDirectory)\js\node\bin\napi-v3\linux\x64'
    - task: CopyFiles@2
      displayName: 'Copy nodejs binaries to: $(Build.SourcesDirectory)\js\node\bin\napi-v3\linux\x64\'
      inputs:
        SourceFolder: '$(Build.BinariesDirectory)\nodejs-artifacts\linux\x64'
        Contents: '*.node'
        TargetFolder: '$(Build.SourcesDirectory)\js\node\bin\napi-v3\linux\x64'

    # Node.js binding linux/arm64
    - task: CopyFiles@2
      displayName: 'Copy nuget binaries to: $(Build.SourcesDirectory)\js\node\bin\napi-v3\linux\arm64\'
      inputs:
        SourceFolder: '$(Build.BinariesDirectory)\RelWithDebInfo\RelWithDebInfo\nuget-artifacts\onnxruntime-linux-aarch64\lib'
        Contents: 'libonnxruntime.so.*'
        TargetFolder: '$(Build.SourcesDirectory)\js\node\bin\napi-v3\linux\arm64'
    - task: CopyFiles@2
      displayName: 'Copy nodejs binaries to: $(Build.SourcesDirectory)\js\node\bin\napi-v3\linux\arm64\'
      inputs:
        SourceFolder: '$(Build.BinariesDirectory)\nodejs-artifacts\linux\arm64'
        Contents: '*.node'
        TargetFolder: '$(Build.SourcesDirectory)\js\node\bin\napi-v3\linux\arm64'

    # Node.js binding darwin/x64
    - task: CopyFiles@2
      displayName: 'Copy nuget binaries to: $(Build.SourcesDirectory)\js\node\bin\napi-v3\darwin\x64\'
      inputs:
        SourceFolder: '$(Build.BinariesDirectory)\RelWithDebInfo\RelWithDebInfo\nuget-artifacts\onnxruntime-osx-x86_64\lib'
        Contents: 'libonnxruntime.*.dylib'
        TargetFolder: '$(Build.SourcesDirectory)\js\node\bin\napi-v3\darwin\x64'
    - task: CopyFiles@2
      displayName: 'Copy nodejs binaries to: $(Build.SourcesDirectory)\js\node\bin\napi-v3\darwin\x64\'
      inputs:
        SourceFolder: '$(Build.BinariesDirectory)\nodejs-artifacts\darwin\x64'
        Contents: '*.node'
        TargetFolder: '$(Build.SourcesDirectory)\js\node\bin\napi-v3\darwin\x64'

    # Node.js binding darwin/arm64
    - task: CopyFiles@2
      displayName: 'Copy nuget binaries to: $(Build.SourcesDirectory)\js\node\bin\napi-v3\darwin\arm64\'
      inputs:
        SourceFolder: '$(Build.BinariesDirectory)\RelWithDebInfo\RelWithDebInfo\nuget-artifacts\onnxruntime-osx-arm64\lib'
        Contents: 'libonnxruntime.*.dylib'
        TargetFolder: '$(Build.SourcesDirectory)\js\node\bin\napi-v3\darwin\arm64'
    - task: CopyFiles@2
      displayName: 'Copy nodejs binaries to: $(Build.SourcesDirectory)\js\node\bin\napi-v3\darwin\arm64\'
      inputs:
        SourceFolder: '$(Build.BinariesDirectory)\nodejs-artifacts\darwin\arm64'
        Contents: '*.node'
        TargetFolder: '$(Build.SourcesDirectory)\js\node\bin\napi-v3\darwin\arm64'

    - task: PowerShell@2
      inputs:
        filePath: '$(Build.SourcesDirectory)\tools\ci_build\github\js\pack-npm-packages.ps1'
        arguments: '$(NpmPackagingMode) $(Build.SourcesDirectory) node'
        workingDirectory: $(Build.BinariesDirectory)
        errorActionPreference: stop
      displayName: 'Pack NPM packages'

    - task: CopyFiles@2
      displayName: 'Copy onnxruntime-common package to staging directory'
      inputs:
        SourceFolder: '$(Build.SourcesDirectory)/js/common/'
        Contents: 'onnxruntime-common-*.tgz'
        TargetFolder: '$(Build.ArtifactStagingDirectory)'

    - task: CopyFiles@2
      displayName: 'Copy onnxruntime-node package to staging directory'
      inputs:
        SourceFolder: '$(Build.SourcesDirectory)/js/node/'
        Contents: 'onnxruntime-node-*.tgz'
        TargetFolder: '$(Build.ArtifactStagingDirectory)'

    - task: PublishPipelineArtifact@0
      displayName: 'Publish NPM packages files'
      inputs:
        artifactName: 'NPM_packages'
        targetPath: '$(Build.ArtifactStagingDirectory)'

    - template: component-governance-component-detection-steps.yml
      parameters :
        condition : 'succeeded'

    - task: mspremier.PostBuildCleanup.PostBuildCleanup-task.PostBuildCleanup@3
      displayName: 'Clean Agent Directories'
      condition: always()

- template: ../nuget/templates/test_win.yml
  parameters:
    AgentPool : 'Win-CPU-2021'
    Skipx86Tests : false
    NugetPackageName : 'Microsoft.ML.OnnxRuntime'
    ArtifactSuffix: 'CPU'

- template: ../nuget/templates/test_linux.yml
  parameters:
    AgentPool : Linux-CPU
    NugetPackageName : 'Microsoft.ML.OnnxRuntime'
    ArtifactSuffix: 'CPU'

- template: ../nuget/templates/test_macos.yml
  parameters:
    AgentPool : macOS-12
    ArtifactSuffix: 'CPU'

- template: ../nodejs/templates/test_win.yml
  parameters:
    AgentPool : 'Win-CPU-2021'
    StageSuffix : 'Win_CPU_x64'

- template: ../nodejs/templates/test_linux.yml
  parameters:
    AgentPool : 'Linux-CPU'
    StageSuffix : 'Linux_CPU_x64'

- template: ../nodejs/templates/test_macos.yml
  parameters:
    StageSuffix : 'macOS_CPU_x64'
- stage: Final_Jar_Testing_Windows
  dependsOn:
    Jar_Packaging
  jobs:
  - job:
    workspace:
      clean: all
    pool: 'Win-CPU-2021'
    timeoutInMinutes: 60
    variables:
    - name: runCodesignValidationInjection
      value: false

    steps:
    - template: set-version-number-variables-step.yml

    - task: DownloadPipelineArtifact@2
      displayName: 'Download Final Jar'
      inputs:
          buildType: 'current'
          artifactName: 'onnxruntime-java'
          targetPath: '$(Build.BinariesDirectory)\final-jar'

    - task: CmdLine@2
      inputs:
        script: |
          mkdir test
          pushd test
          jar xf $(Build.BinariesDirectory)\final-jar\testing.jar
          popd
          powershell -Command "Invoke-WebRequest https://oss.sonatype.org/service/local/repositories/releases/content/org/junit/platform/junit-platform-console-standalone/1.6.2/junit-platform-console-standalone-1.6.2.jar -OutFile junit-platform-console-standalone-1.6.2.jar"
          powershell -Command "Invoke-WebRequest https://oss.sonatype.org/service/local/repositories/releases/content/com/google/protobuf/protobuf-java/3.21.7/protobuf-java-3.21.7.jar -OutFile protobuf-java-3.21.7.jar"
          java -jar junit-platform-console-standalone-1.6.2.jar -cp .;.\test;protobuf-java-3.21.7.jar;onnxruntime-$(OnnxRuntimeVersion).jar --scan-class-path --fail-if-no-tests --disable-banner
        workingDirectory: '$(Build.BinariesDirectory)\final-jar'

    - template: component-governance-component-detection-steps.yml
      parameters :
        condition : 'succeeded'
    - task: mspremier.PostBuildCleanup.PostBuildCleanup-task.PostBuildCleanup@3
      displayName: 'Clean Agent Directories'
      condition: always()
- stage: Final_Jar_Testing_Linux
  dependsOn:
    Jar_Packaging
  jobs:
  - job:
    workspace:
      clean: all
    pool: 'Linux-CPU'
    variables:
    - name: runCodesignValidationInjection
      value: false
    timeoutInMinutes: 60

    steps:
    - template: set-version-number-variables-step.yml
    - task: DownloadPipelineArtifact@2
      displayName: 'Download Final Jar'
      inputs:
        buildType: 'current'
        artifactName: 'onnxruntime-java'
        targetPath: '$(Build.BinariesDirectory)/final-jar'

    - task: CmdLine@2
      inputs:
        script: |
          echo "Java Version"
          java --version
          mkdir test
          pushd test
          jar xf $(Build.BinariesDirectory)/final-jar/testing.jar
          popd
          wget https://oss.sonatype.org/service/local/repositories/releases/content/org/junit/platform/junit-platform-console-standalone/1.6.2/junit-platform-console-standalone-1.6.2.jar -P ./
          wget https://oss.sonatype.org/service/local/repositories/releases/content/com/google/protobuf/protobuf-java/3.21.7/protobuf-java-3.21.7.jar -P ./
          LD_LIBRARY_PATH=./test:${LD_LIBRARY_PATH}
          java -jar ./junit-platform-console-standalone-1.6.2.jar -cp .:./test:./protobuf-java-3.21.7.jar:./onnxruntime-$(OnnxRuntimeVersion).jar --scan-class-path --fail-if-no-tests --disable-banner
        workingDirectory: '$(Build.BinariesDirectory)/final-jar'

    - template: component-governance-component-detection-steps.yml
      parameters :
        condition : 'succeeded'
    - task: mspremier.PostBuildCleanup.PostBuildCleanup-task.PostBuildCleanup@3
      displayName: 'Clean Agent Directories'
      condition: always()
- stage: Final_Jar_Testing_MacOs
  dependsOn:
    Jar_Packaging
  jobs:
  - job:
    workspace:
      clean: all
    pool:
      vmImage: 'macOS-12'
    variables:
    - name: runCodesignValidationInjection
      value: false
    timeoutInMinutes: 60
    steps:
    - template: set-version-number-variables-step.yml

    - task: DownloadPipelineArtifact@2
      displayName: 'Download Final Jar'
      inputs:
        buildType: 'current'
        artifactName: 'onnxruntime-java'
        targetPath: '$(Build.BinariesDirectory)/final-jar'

    - task: CmdLine@2
      inputs:
          script: |
            echo "Java Version"
            java --version
            mkdir test
            pushd test
            jar xf $(Build.BinariesDirectory)/final-jar/testing.jar
            popd
            wget https://oss.sonatype.org/service/local/repositories/releases/content/org/junit/platform/junit-platform-console-standalone/1.6.2/junit-platform-console-standalone-1.6.2.jar -P ./
            wget https://oss.sonatype.org/service/local/repositories/releases/content/com/google/protobuf/protobuf-java/3.21.7/protobuf-java-3.21.7.jar -P ./
            sudo xcode-select --switch /Applications/Xcode_13.1.app/Contents/Developer
            DYLD_LIBRARY_PATH=./test:${DYLD_LIBRARY_PATH}
            java -jar ./junit-platform-console-standalone-1.6.2.jar -cp .:./test:./protobuf-java-3.21.7.jar:./onnxruntime-$(OnnxRuntimeVersion).jar --scan-class-path --fail-if-no-tests --disable-banner
          workingDirectory: '$(Build.BinariesDirectory)/final-jar'

    - template: component-governance-component-detection-steps.yml
      parameters :
        condition : 'succeeded'
    - task: mspremier.PostBuildCleanup.PostBuildCleanup-task.PostBuildCleanup@3
      displayName: 'Clean Agent Directories'
      condition: always()

<|MERGE_RESOLUTION|>--- conflicted
+++ resolved
@@ -283,185 +283,6 @@
   - Android_Java_API_AAR_Packaging_Full
   - iOS_Full_xcframework
   condition: succeeded()
-<<<<<<< HEAD
-  steps:
-  - checkout: self
-    submodules: true
-  - task: DownloadPipelineArtifact@0
-    displayName: 'Download win-x64 Pipeline Artifact'
-    inputs:
-      artifactName: 'onnxruntime-win-x64'
-      targetPath: '$(Build.BinariesDirectory)/nuget-artifact'
-
-  - task: DownloadPipelineArtifact@0
-    displayName: 'Download win-x86 Pipeline Artifact'
-    inputs:
-      artifactName: 'onnxruntime-win-x86'
-      targetPath: '$(Build.BinariesDirectory)/nuget-artifact'
-
-  - task: DownloadPipelineArtifact@0
-    displayName: 'Download win-arm64 Pipeline Artifact'
-    inputs:
-      artifactName: 'onnxruntime-win-arm64'
-      targetPath: '$(Build.BinariesDirectory)/nuget-artifact'
-
-  - task: DownloadPipelineArtifact@0
-    displayName: 'Download win-arm Pipeline Artifact'
-    inputs:
-      artifactName: 'onnxruntime-win-arm'
-      targetPath: '$(Build.BinariesDirectory)/nuget-artifact'
-
-  - task: DownloadPipelineArtifact@0
-    displayName: 'Download osx-x64 Pipeline Artifact'
-    inputs:
-      artifactName: 'onnxruntime-osx'
-      targetPath: '$(Build.BinariesDirectory)/nuget-artifact'
-
-  - task: DownloadPipelineArtifact@0
-    displayName: 'Download linux-x64 Pipeline Artifact'
-    inputs:
-      artifactName: 'onnxruntime-linux-x64'
-      targetPath: '$(Build.BinariesDirectory)/nuget-artifact'
-
-  - task: DownloadPipelineArtifact@0
-    displayName: 'Download Pipeline Artifact - NuGet'
-    inputs:
-      artifactName: 'onnxruntime-linux-aarch64'
-      targetPath: '$(Build.BinariesDirectory)/nuget-artifact'
-
-  - task: DownloadPipelineArtifact@2
-    displayName: 'Download iOS Pipeline Artifact'
-    inputs:
-      artifactName: 'onnxruntime-ios-full-xcframework'
-      targetPath: '$(Build.BinariesDirectory)/nuget-artifact'
-
-  - task: DownloadPipelineArtifact@2
-    displayName: 'Download android-full-aar Pipeline Artifact'
-    inputs:
-      artifactName: 'onnxruntime-android-full-aar'
-      patterns: '**/*.aar'
-      targetPath: '$(Build.BinariesDirectory)/nuget-artifact'
-
-  - task: DownloadPipelineArtifact@0
-    displayName: 'Download drop-extra Pipeline Artifact'
-    inputs:
-      artifactName: 'drop-extra'
-      targetPath: '$(Build.BinariesDirectory)/extra-artifact'
-
-  - script: |
-     dir
-    workingDirectory: '$(Build.BinariesDirectory)/nuget-artifact'
-    displayName: 'List artifacts'
-
-  # Reconstruct the build dir
-  - task: PowerShell@2
-    displayName: 'Extract native libraries for addition to nuget native package'
-    inputs:
-      targetType: filePath
-      filePath: $(Build.SourcesDirectory)\tools\ci_build\github\windows\extract_nuget_files.ps1
-
-  - script: |
-     mklink /D /J models C:\local\models
-    workingDirectory: '$(Build.BinariesDirectory)'
-    displayName: 'Create models link'
-  - task: NuGetToolInstaller@0
-    displayName: Use Nuget 6.2.1
-    inputs:
-      versionSpec: 6.2.1
-
-  - task: PowerShell@2
-    displayName: Install .NET 6 workloads
-    inputs:
-      targetType: 'inline'
-      script: |
-        dotnet workload install android ios macos
-      workingDirectory: '$(Build.SourcesDirectory)\csharp'
-
-  - task: PowerShell@2
-    displayName: Build Microsoft.ML.OnnxRuntime .NET 6 targets using dotnet
-    inputs:
-      targetType: 'inline'
-      # we don't specify 'Any CPU' as the platform here because if we do it gets added to the output path
-      #   e.g. csharp\src\Microsoft.ML.OnnxRuntime\bin\Any CPU\RelWithDebInfo\net6.0-ios\
-      # which is inconsistent with the msbuild output path for the pre-.net6 targets
-      #   e.g. csharp\src\Microsoft.ML.OnnxRuntime\bin\RelWithDebInfo\monoandroid11.0
-      # and makes it harder to do the packing
-      #
-      # 'Any CPU' is the default (first 'mixed' platform specified in the csproj) so this should be fine.
-      script: |
-        dotnet build .\src\Microsoft.ML.OnnxRuntime\Microsoft.ML.OnnxRuntime.csproj -p:SelectedTargets=Net6  -p:Configuration=RelWithDebInfo -p:OnnxRuntimeBuildDirectory="$(Build.BinariesDirectory)" -p:OrtPackageId=$(OrtPackageId) -p:IsReleaseBuild=${{ parameters.IsReleaseBuild }}
-      workingDirectory: '$(Build.SourcesDirectory)\csharp'
-
-  - task: MSBuild@1
-    displayName: 'Restore NuGet Packages and create project.assets.json for pre-.net6 targets'
-    inputs:
-      solution: '$(Build.SourcesDirectory)\csharp\OnnxRuntime.CSharp.sln'
-      platform: 'Any CPU'
-      configuration: RelWithDebInfo
-      msbuildArguments: '-t:restore -p:SelectedTargets=PreNet6 -p:OrtPackageId=$(OrtPackageId)'
-      workingDirectory: '$(Build.SourcesDirectory)\csharp'
-
-  - task: MSBuild@1
-    displayName: 'Build C# for pre-.net6 targets'
-    inputs:
-      solution: '$(Build.SourcesDirectory)\csharp\OnnxRuntime.CSharp.sln'
-      platform: 'Any CPU'
-      configuration: RelWithDebInfo
-      msbuildArguments: '-p:SelectedTargets=PreNet6 -p:OnnxRuntimeBuildDirectory="$(Build.BinariesDirectory)" -p:OrtPackageId=$(OrtPackageId) -p:IsReleaseBuild=${{ parameters.IsReleaseBuild }}'
-      workingDirectory: '$(Build.SourcesDirectory)\csharp'
-
-  - ${{ if eq(parameters.DoEsrp, true) }}:
-    - template: win-esrp-dll.yml
-      parameters:
-        FolderPath: '$(Build.SourcesDirectory)\csharp\src\Microsoft.ML.OnnxRuntime\bin\RelWithDebInfo'
-        DisplayName: 'ESRP - Sign C# dlls'
-        DoEsrp: ${{ parameters.DoEsrp }}
-
-  - task: MSBuild@1
-    displayName: Update projects.assets.json with combined list of all target frameworks
-    inputs:
-      solution: '$(Build.SourcesDirectory)\csharp\src\Microsoft.ML.OnnxRuntime\Microsoft.ML.OnnxRuntime.csproj'
-      platform: 'Any CPU'
-      configuration: RelWithDebInfo
-      msbuildArguments: '-t:restore -p:SelectedTargets=All -p:OrtPackageId=$(OrtPackageId)'
-      workingDirectory: '$(Build.SourcesDirectory)\csharp'
-
-  - task: MSBuild@1
-    displayName: 'Build Nuget Packages'
-    inputs:
-      solution: '$(Build.SourcesDirectory)\csharp\OnnxRuntime.CSharp.proj'
-      platform: 'Any CPU'
-      configuration: RelWithDebInfo
-      msbuildArguments: '-t:CreatePackage -p:OnnxRuntimeBuildDirectory="$(Build.BinariesDirectory)" -p:OrtPackageId=$(OrtPackageId) -p:IsReleaseBuild=${{ parameters.IsReleaseBuild }}'
-      workingDirectory: '$(Build.SourcesDirectory)\csharp'
-
-  - task: CopyFiles@2
-    displayName: 'Copy native nuget package to: $(Build.ArtifactStagingDirectory)'
-    inputs:
-      SourceFolder: '$(Build.BinariesDirectory)\RelWithDebInfo\RelWithDebInfo'
-      Contents: '*.nupkg'
-      TargetFolder: '$(Build.ArtifactStagingDirectory)'
-
-  - task: CopyFiles@2
-    displayName: 'Copy native nuget symbols package to: $(Build.ArtifactStagingDirectory)'
-    inputs:
-      SourceFolder: '$(Build.BinariesDirectory)\RelWithDebInfo\RelWithDebInfo'
-      Contents: '*.snupkg'
-      TargetFolder: '$(Build.ArtifactStagingDirectory)'
-
-  - task: CopyFiles@2
-    displayName: 'Copy managed nuget package to: $(Build.ArtifactStagingDirectory)'
-    inputs:
-      SourceFolder: '$(Build.SourcesDirectory)\csharp\src\Microsoft.ML.OnnxRuntime\bin\RelWithDebInfo'
-      Contents: '*.nupkg'
-      TargetFolder: '$(Build.ArtifactStagingDirectory)'
-
-  - template: esrp_nuget.yml
-    parameters:
-      DisplayName: 'ESRP - sign NuGet package'
-      FolderPath: '$(Build.ArtifactStagingDirectory)'
-      DoEsrp: ${{ parameters.DoEsrp }}
-=======
   jobs:
   - job:
     workspace:
@@ -481,7 +302,6 @@
       inputs:
         artifactName: 'onnxruntime-win-x64'
         targetPath: '$(Build.BinariesDirectory)/nuget-artifact'
->>>>>>> 750747d8
 
     - task: DownloadPipelineArtifact@0
       displayName: 'Download win-x86 Pipeline Artifact'
@@ -591,6 +411,7 @@
         msbuildArguments: '-t:restore -p:SelectedTargets=PreNet6 -p:OrtPackageId=$(OrtPackageId)'
         workingDirectory: '$(Build.SourcesDirectory)\csharp'
 
+
     - task: MSBuild@1
       displayName: 'Build C# for pre-.net6 targets'
       inputs:
@@ -600,11 +421,12 @@
         msbuildArguments: '-p:SelectedTargets=PreNet6 -p:OnnxRuntimeBuildDirectory="$(Build.BinariesDirectory)" -p:OrtPackageId=$(OrtPackageId) -p:IsReleaseBuild=${{ parameters.IsReleaseBuild }}'
         workingDirectory: '$(Build.SourcesDirectory)\csharp'
 
-    - template: win-esrp-dll.yml
-      parameters:
-        FolderPath: '$(Build.SourcesDirectory)\csharp\src\Microsoft.ML.OnnxRuntime\bin\RelWithDebInfo'
-        DisplayName: 'ESRP - Sign C# dlls'
-        DoEsrp: ${{ parameters.DoEsrp }}
+    - ${{ if eq(parameters.DoEsrp, true) }}:
+      - template: win-esrp-dll.yml
+        parameters:
+          FolderPath: '$(Build.SourcesDirectory)\csharp\src\Microsoft.ML.OnnxRuntime\bin\RelWithDebInfo'
+          DisplayName: 'ESRP - Sign C# dlls'
+          DoEsrp: ${{ parameters.DoEsrp }}
 
     - task: MSBuild@1
       displayName: Update projects.assets.json with combined list of all target frameworks
