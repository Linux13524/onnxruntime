--- conflicted
+++ resolved
@@ -1157,8 +1157,6 @@
   */
   ORT_API2_STATUS(ModelMetadataGetGraphDescription, _In_ const OrtModelMetadata* model_metadata,
                   _Inout_ OrtAllocator* allocator, _Outptr_ char** value);
-<<<<<<< HEAD
-=======
   /**
    * Append TensorRT execution provider to the session options
    * If TensorRT is not available (due to a non TensorRT enabled build), this function will return failure.
@@ -1176,7 +1174,6 @@
    * Get the current device id of the GPU execution provider (cuda/tensorrt/rocm).
    */
   ORT_API2_STATUS(GetCurrentGpuDeviceId, _In_ int* device_id);
->>>>>>> f649f917
 };
 
 /*
