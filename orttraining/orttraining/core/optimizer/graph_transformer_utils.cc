// Copyright (c) Microsoft Corporation. All rights reserved.
// Licensed under the MIT License.

#include "orttraining/core/optimizer/graph_transformer_utils.h"

#include "core/mlas/inc/mlas.h"
#include "core/optimizer/bias_gelu_fusion.h"
#include "core/optimizer/cast_elimination.h"
#include "core/optimizer/computation_reduction.h"
#include "core/optimizer/constant_folding.h"
#include "core/optimizer/conv_activation_fusion.h"
#include "core/optimizer/conv_add_fusion.h"
#include "core/optimizer/conv_bn_fusion.h"
#include "core/optimizer/conv_mul_fusion.h"
#include "core/optimizer/dropout_elimination.h"
#include "core/optimizer/embed_layer_norm_fusion.h"
#include "core/optimizer/expand_elimination.h"
#include "core/optimizer/fast_gelu_fusion.h"
#include "core/optimizer/free_dim_override_transformer.h"
#include "core/optimizer/gelu_approximation.h"
#include "core/optimizer/gelu_fusion.h"
#include "core/optimizer/gemm_activation_fusion.h"
#include "core/optimizer/graph_transformer_utils.h"
#include "core/optimizer/identity_elimination.h"
#include "core/optimizer/layer_norm_fusion.h"
#include "core/optimizer/matmul_add_fusion.h"
#include "core/optimizer/matmul_scale_fusion.h"
#include "core/optimizer/matmul_transpose_fusion.h"
#include "core/optimizer/nchwc_transformer.h"
#include "core/optimizer/relu_clip_fusion.h"
#include "core/optimizer/reshape_fusion.h"
#include "core/optimizer/rule_based_graph_transformer.h"
#include "core/optimizer/shape_to_initializer.h"
#include "core/optimizer/skip_layer_norm_fusion.h"
#include "core/optimizer/slice_elimination.h"
#include "core/optimizer/unsqueeze_elimination.h"
#include "core/session/inference_session.h"
#include "orttraining/core/framework/distributed_run_context.h"
#include "orttraining/core/optimizer/bias_dropout_fusion.h"
#include "orttraining/core/optimizer/concat_replacement.h"
#include "orttraining/core/optimizer/insert_output_rewriter.h"
#include "orttraining/core/optimizer/localized_recompute.h"
#include "orttraining/core/optimizer/megatron_transformer.h"
#include "orttraining/core/optimizer/nonzero_shape_setter.h"

namespace onnxruntime {
namespace training {
namespace transformer_utils {

std::vector<std::unique_ptr<GraphTransformer>> GeneratePreTrainingTransformers(
    TransformerLevel level,
    std::unordered_set<std::string>& weights_to_train,
    const TrainingSession::TrainingConfiguration::GraphTransformerConfiguration& config,
    const IExecutionProvider& execution_provider,
    std::unordered_map<std::string, std::string>& updated_weight_names,
    const std::vector<std::string>& transformers_and_rules_to_enable) {
  std::vector<std::unique_ptr<GraphTransformer>> transformers;
  std::unique_ptr<RuleBasedGraphTransformer> rule_transformer = nullptr;

  // MUST be empty here, because this is called before partition, so the node's execution type is not decided yet.
  // If we give values here, the check in transformer will fail.
  std::unordered_set<std::string> compatible_eps = {};

  switch (level) {
    case TransformerLevel::Level1: {
      rule_transformer =
          onnxruntime::make_unique<RuleBasedGraphTransformer>(optimizer_utils::GenerateRuleBasedTransformerName(level),
                                                              compatible_eps);
      rule_transformer->Register(make_unique<InsertMaxPoolOutput>());
      rule_transformer->Register(make_unique<AdjustBatchNormOutputs>());
      rule_transformer->Register(make_unique<UnsqueezeElimination>());
      rule_transformer->Register(make_unique<ExpandElimination>());
      rule_transformer->Register(make_unique<CastElimination>());
      rule_transformer->Register(make_unique<NonZeroShapeSetter>());
      rule_transformer->Register(make_unique<InsertSoftmaxCrossEntropyLossOutput>());
      if (config.gelu_checkpoint) {
        rule_transformer->Register(make_unique<GeluRecompute>());
      }
      if (config.attn_dropout_checkpoint) {
        rule_transformer->Register(make_unique<AttentionDropoutRecompute>());
      }

      transformers.emplace_back(onnxruntime::make_unique<GeluFusion>(compatible_eps));
      transformers.emplace_back(onnxruntime::make_unique<LayerNormFusion>(compatible_eps));
      transformers.emplace_back(onnxruntime::make_unique<FastGeluFusion>(compatible_eps));

      transformers.emplace_back(onnxruntime::make_unique<BiasGeluFusion>(compatible_eps));

      if (config.enable_gelu_approximation) {
        transformers.emplace_back(onnxruntime::make_unique<GeluApproximation>(compatible_eps));
      }

<<<<<<< HEAD
      transformers.emplace_back(onnxruntime::make_unique<ConstantFolding>(execution_provider, compatible_eps, weights_to_train));
      transformers.emplace_back(onnxruntime::make_unique<ReshapeFusion>(compatible_eps));
=======
      transformers.emplace_back(onnxruntime::make_unique<ConstantFolding>(execution_provider, weights_to_train, compatible_eps));
>>>>>>> b6702acf
      auto horizontal_parallel_size = training::DistributedRunContext::GroupSize(training::WorkerGroupType::HorizontalParallel);
      if (horizontal_parallel_size > 1) {
        LOGS_DEFAULT(WARNING) << horizontal_parallel_size << "-way horizontal model parallel is enabled";
        transformers.emplace_back(onnxruntime::make_unique<MegatronTransformer>(
            training::DistributedRunContext::RankInGroup(training::WorkerGroupType::HorizontalParallel),
            horizontal_parallel_size, updated_weight_names, weights_to_train, compatible_eps));
      }
      transformers.emplace_back(onnxruntime::make_unique<ComputationReductionTransformer>(compatible_eps));
    } break;

    case TransformerLevel::Level2: {
      rule_transformer =
          onnxruntime::make_unique<RuleBasedGraphTransformer>(optimizer_utils::GenerateRuleBasedTransformerName(level),
                                                              compatible_eps);
      rule_transformer->Register(onnxruntime::make_unique<ConcatReplacement>());
    } break;

    case TransformerLevel::Level3: {
    } break;

    default:
      ORT_ENFORCE(false, "Unsupported level " + std::to_string(static_cast<uint32_t>(level)));
      break;
  }

  // if the custom list to enable transformers\rules is empty then return the default generated transformers and rules
  // otherwise generate a filtered list based on the provided custom list.
  // Note that some rule-based transformers are depending on some custom transformers,
  // e.g., ExpandElimination and CastElimination are depending on ConstantFolding to fold the constant first,
  // so we should always push the rule-based transformer to the end, this is expecially important when transformation step is 1.
  if (transformers_and_rules_to_enable.empty()) {
    if (rule_transformer != nullptr) {
      transformers.emplace_back(std::move(rule_transformer));
    }
    return transformers;
  }
  std::vector<std::unique_ptr<GraphTransformer>> filtered_list;
  // pick custom transformers enabled for this session
  for (const auto& t_name : transformers_and_rules_to_enable) {
    std::for_each(transformers.begin(), transformers.end(),
                  [&](std::unique_ptr<GraphTransformer>& item) {
                    if ((item != nullptr) && (item->Name() == t_name)) {
                      filtered_list.push_back(std::move(item));
                    }
                  });
  }
  // If the rule-based transformer is not empty, it should be included in the custom transformer list below.
  if (rule_transformer != nullptr) {
    filtered_list.emplace_back(std::move(rule_transformer));
  }
  return filtered_list;
}

std::vector<std::unique_ptr<GraphTransformer>> GenerateTransformers(
    TransformerLevel level,
    const std::unordered_set<std::string>& weights_to_train,
    gsl::span<const FreeDimensionOverride> free_dimension_overrides,
    const std::vector<std::string>& transformers_and_rules_to_enable) {
  std::vector<std::unique_ptr<GraphTransformer>> transformers;
  std::unique_ptr<RuleBasedGraphTransformer> rule_transformer = nullptr;
  switch (level) {
    case TransformerLevel::Level1: {
      std::unordered_set<std::string> l1_execution_providers = {};

      // TODO hack - constant folding currently doesn't work after mixed precision transformation so it's disabled for now
      //             ORT uses CPU kernels to evaluate constant values but some of them don't support fp16
      //transformers.emplace_back(onnxruntime::make_unique<ConstantFolding>(l1_execution_providers));
      transformers.emplace_back(onnxruntime::make_unique<MatMulAddFusion>(l1_execution_providers));
      transformers.emplace_back(onnxruntime::make_unique<FreeDimensionOverrideTransformer>(free_dimension_overrides));
      transformers.emplace_back(onnxruntime::make_unique<MatmulTransposeFusion>(l1_execution_providers));
      transformers.emplace_back(onnxruntime::make_unique<BiasDropoutFusion>(l1_execution_providers));
      transformers.emplace_back(onnxruntime::make_unique<MatMulScaleFusion>(l1_execution_providers, weights_to_train));

      rule_transformer = optimizer_utils::GenerateRuleBasedGraphTransformer(level, transformers_and_rules_to_enable, l1_execution_providers);
    } break;

    case TransformerLevel::Level2: {
      std::unordered_set<std::string> cpu_execution_providers = {onnxruntime::kCpuExecutionProvider};

      // create rule based transformer consisting of all the level2 rewrite rules
      rule_transformer = optimizer_utils::GenerateRuleBasedGraphTransformer(level, transformers_and_rules_to_enable, cpu_execution_providers);

      transformers.emplace_back(onnxruntime::make_unique<GemmActivationFusion>(cpu_execution_providers));
      transformers.emplace_back(onnxruntime::make_unique<ConvActivationFusion>(cpu_execution_providers));
    } break;

    case TransformerLevel::Level3: {
      // Register the NCHWc layout transformer if supported by the platform.
      if (MlasNchwcGetBlockSize() > 1) {
        transformers.emplace_back(onnxruntime::make_unique<NchwcTransformer>());
      }
    } break;

    default:
      ORT_ENFORCE(false, "Unsupported level " + std::to_string(static_cast<uint32_t>(level)));
      break;
  }

  // if the custom list to enable transformers\rules is empty then return the default generated transformers and rules
  // otherwise generate a filtered list based on the provided custom list.
  if (transformers_and_rules_to_enable.empty()) {
    if (rule_transformer != nullptr) {
      transformers.emplace_back(std::move(rule_transformer));
    }
    return transformers;
  }
  std::vector<std::unique_ptr<GraphTransformer>> filtered_list;
  // If the rule-based transformer is not empty, it should be included in the custom transformer list below.
  if (rule_transformer != nullptr) {
    filtered_list.emplace_back(std::move(rule_transformer));
  }
  // pick custom transformers enabled for this session
  for (const auto& t_name : transformers_and_rules_to_enable) {
    std::for_each(transformers.begin(), transformers.end(),
                  [&](std::unique_ptr<GraphTransformer>& item) {
                    if ((item != nullptr) && (item->Name() == t_name)) {
                      filtered_list.push_back(std::move(item));
                    }
                  });
  }
  return filtered_list;
}

}  // namespace transformer_utils
}  // namespace training
}  // namespace onnxruntime<|MERGE_RESOLUTION|>--- conflicted
+++ resolved
@@ -90,12 +90,8 @@
         transformers.emplace_back(onnxruntime::make_unique<GeluApproximation>(compatible_eps));
       }
 
-<<<<<<< HEAD
       transformers.emplace_back(onnxruntime::make_unique<ConstantFolding>(execution_provider, compatible_eps, weights_to_train));
       transformers.emplace_back(onnxruntime::make_unique<ReshapeFusion>(compatible_eps));
-=======
-      transformers.emplace_back(onnxruntime::make_unique<ConstantFolding>(execution_provider, weights_to_train, compatible_eps));
->>>>>>> b6702acf
       auto horizontal_parallel_size = training::DistributedRunContext::GroupSize(training::WorkerGroupType::HorizontalParallel);
       if (horizontal_parallel_size > 1) {
         LOGS_DEFAULT(WARNING) << horizontal_parallel_size << "-way horizontal model parallel is enabled";
