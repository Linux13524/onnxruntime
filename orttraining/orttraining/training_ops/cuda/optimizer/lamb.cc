// Copyright (c) Microsoft Corporation. All rights reserved.
// Licensed under the MIT License.

#include "orttraining/training_ops/cuda/optimizer/lamb.h"
#include "orttraining/training_ops/cuda/optimizer/lamb_impl.h"

#include "core/providers/cuda/reduction/reduction_functions.h"
#include "core/providers/cuda/math/binary_elementwise_ops.h"
#include "orttraining/training_ops/cpu/optimizer/common.h"
#include "orttraining/training_ops/cuda/optimizer/common.h"

#include <cmath>

namespace onnxruntime {
namespace cuda {

std::vector<std::pair<int, int>> GenerateLambExtraAliasMapping() {
  // Starting index of extra inputs.
  constexpr int input_index_bias = 5;
  // Starting index of extra outputs.
  constexpr int output_index_bias = 1;
  // Count of extra I/O groups. One group corresponds to a weight update.
  constexpr int group_count = 1024;
  // length of [w, g, m1, m2, w_mixed_precision].
  constexpr int input_stride = 5;
  // length of [w_new, g_new, m1_new, m2_new, w_mixed_precision_new].
  constexpr int output_stride = 5;

  std::vector<std::pair<int, int>> alias_pairs{};
  for (int i = 0; i < group_count; ++i) {
    const int input = input_index_bias + i * input_stride;
    const int output = output_index_bias + i * output_stride;
    // w --> w_new
    alias_pairs.emplace_back(std::make_pair(input, output));
    // g --> g_new
    alias_pairs.emplace_back(std::make_pair(input + 1, output + 1));
    // m1 --> m1_new
    alias_pairs.emplace_back(std::make_pair(input + 2, output + 2));
    // m2 --> m2_new
    alias_pairs.emplace_back(std::make_pair(input + 3, output + 3));
    // w_mixed_precision --> w_mixed_precision_new
    alias_pairs.emplace_back(std::make_pair(input + 4, output + 4));
  }

  // update_count are updated in place.
  alias_pairs.emplace_back(std::make_pair(4, 0));

  return alias_pairs;
}

// TODO: Once Schema is checked in to onnx lets fix this to match that
#define REGISTER_LAMB_KERNEL_TYPED(T1, T2, T3, T4, T_GRAD_NORM, T_MIXED_PRECISION_FP)                  \
  ONNX_OPERATOR_TYPED_KERNEL_EX(                                                                       \
      LambOptimizer,                                                                                   \
      kMSDomain,                                                                                       \
      1,                                                                                               \
      T1##_##T2##_##T3##_##T4##_##T_GRAD_NORM##_##T_MIXED_PRECISION_FP,                                \
      kCudaExecutionProvider,                                                                          \
      (*KernelDefBuilder::Create())                                                                    \
          .Alias(GenerateLambExtraAliasMapping())                                                      \
          .InputMemoryType(OrtMemTypeCPUInput, 0)   /* Keep do_update in CPU */                        \
          .InputMemoryType(OrtMemTypeCPUInput, 4)   /* Keep iteration_count in CPU */                  \
          .OutputMemoryType(OrtMemTypeCPUOutput, 0) /* Keep iteration_count in CPU */                  \
          .TypeConstraint("T1", DataTypeImpl::GetTensorType<T1>())                                     \
          .TypeConstraint("T2", DataTypeImpl::GetTensorType<T2>())                                     \
          .TypeConstraint("T3", DataTypeImpl::GetTensorType<T3>())                                     \
          .TypeConstraint("T4", DataTypeImpl::GetTensorType<T4>())                                     \
          .TypeConstraint("T_MIXED_PRECISION_FP", DataTypeImpl::GetTensorType<T_MIXED_PRECISION_FP>()) \
          .TypeConstraint("T_GRAD_NORM", DataTypeImpl::GetTensorType<T_GRAD_NORM>()),                  \
      LambOptimizer<T1, T2, T3, T4, T_GRAD_NORM, T_MIXED_PRECISION_FP>);

REGISTER_LAMB_KERNEL_TYPED(float, float, MLFloat16, float, MLFloat16, MLFloat16)
REGISTER_LAMB_KERNEL_TYPED(float, float, MLFloat16, float, float, MLFloat16)
REGISTER_LAMB_KERNEL_TYPED(float, float, float, float, float, MLFloat16)
REGISTER_LAMB_KERNEL_TYPED(double, double, double, double, double, MLFloat16)
REGISTER_LAMB_KERNEL_TYPED(MLFloat16, float, MLFloat16, MLFloat16, MLFloat16, MLFloat16)
REGISTER_LAMB_KERNEL_TYPED(MLFloat16, float, MLFloat16, MLFloat16, float, MLFloat16)
REGISTER_LAMB_KERNEL_TYPED(MLFloat16, float, MLFloat16, float, MLFloat16, MLFloat16)
REGISTER_LAMB_KERNEL_TYPED(MLFloat16, float, MLFloat16, float, float, MLFloat16)
REGISTER_LAMB_KERNEL_TYPED(float, float, BFloat16, float, BFloat16, BFloat16)
REGISTER_LAMB_KERNEL_TYPED(float, float, BFloat16, float, float, BFloat16)
REGISTER_LAMB_KERNEL_TYPED(float, float, float, float, float, BFloat16)
REGISTER_LAMB_KERNEL_TYPED(double, double, double, double, double, BFloat16)
REGISTER_LAMB_KERNEL_TYPED(BFloat16, float, BFloat16, BFloat16, BFloat16, BFloat16)
REGISTER_LAMB_KERNEL_TYPED(BFloat16, float, BFloat16, BFloat16, float, BFloat16)
REGISTER_LAMB_KERNEL_TYPED(BFloat16, float, BFloat16, float, BFloat16, BFloat16)
REGISTER_LAMB_KERNEL_TYPED(BFloat16, float, BFloat16, float, float, BFloat16)

void check_inputs_and_outputs(
    const Tensor* w,
    const Tensor* g,
    const Tensor* m1,
    const Tensor* m2,
    const Tensor* w_mixed_precision,
    const Tensor* w_new,
    const Tensor* g_new,
    const Tensor* m1_new,
    const Tensor* m2_new,
    const Tensor* w_mixed_precision_new) {
  // Throw if we have incomplete input or output lists.
  ORT_ENFORCE(w, "Weight tensor should not be null.");
  ORT_ENFORCE(g, "gradient tensor should not be null.");
  ORT_ENFORCE(m1, "First-order momentum tensor should not be null.");
  ORT_ENFORCE(m2, "Second-order momentum tensor should not be null.");
  ORT_ENFORCE(m1_new, "New first-order momentum tensor should not be null.");
  ORT_ENFORCE(m2_new, "New second-order momentum tensor should not be null.");
  // Check if all shapes are good.
  ORT_ENFORCE(m1->Shape() == m1_new->Shape());
  ORT_ENFORCE(m2->Shape() == m2_new->Shape());
  if (w_new)
    ORT_ENFORCE(w->Shape() == w_new->Shape());
  if (g_new)
    ORT_ENFORCE(g->Shape() == g_new->Shape());
  if (w_mixed_precision && w_mixed_precision_new)
    ORT_ENFORCE(w_mixed_precision->Shape() == w_mixed_precision_new->Shape());
}

template <typename TWeight, typename TGradient, typename TMomentum, typename TMixedPrecision>
Status copy_inputs_to_outputs(
    cudaStream_t stream,
    OpKernelContext* ctx,
    const int non_grouped_input_count,
    const int non_grouped_output_count,
    const int group_count,
    const int input_group_size,
    const int output_group_size) {
  const Tensor* step_tensor = ctx->Input<Tensor>(4);
  if (step_tensor) {
    const int64_t* step_data = step_tensor->template Data<int64_t>();
    Tensor* step_tensor_new = ctx->Output(0, step_tensor->Shape());
    ORT_ENFORCE(step_tensor_new != nullptr, "Step tensor (input) and updated step tensor (output) must be specified together.");
    int64_t* step_data_new = step_tensor_new->template MutableData<int64_t>();
    *step_data_new = *step_data;
  }

  for (int group_index = 0; group_index < group_count; ++group_index) {
    const int input_start_index = non_grouped_input_count + group_index * input_group_size;
    const Tensor& w = *ctx->Input<Tensor>(input_start_index);
    const Tensor& g = *ctx->Input<Tensor>(input_start_index + 1);
    const Tensor& m1 = *ctx->Input<Tensor>(input_start_index + 2);
    const Tensor& m2 = *ctx->Input<Tensor>(input_start_index + 3);
    const Tensor* w_mixed_precision = ctx->Input<Tensor>(input_start_index + 4);
    const int output_start_index = non_grouped_output_count + group_index * output_group_size;
    Tensor* w_new = ctx->Output(output_start_index, w.Shape());
    Tensor* g_new = ctx->Output(output_start_index + 1, g.Shape());
    Tensor& m1_new = *ctx->Output(output_start_index + 2, m1.Shape());
    Tensor& m2_new = *ctx->Output(output_start_index + 3, m2.Shape());
    Tensor* w_mixed_precision_new = w_mixed_precision != nullptr ? ctx->Output(output_start_index + 4, w_mixed_precision->Shape()) : nullptr;

    // TODO: temporary hack until View is improved (it doesn't work with Alias)
    if (w_new != nullptr)
      w_new->SetByteOffset(w.ByteOffset());
    if (g_new != nullptr)
      g_new->SetByteOffset(g.ByteOffset());
    if (w_mixed_precision_new != nullptr)
      w_mixed_precision_new->SetByteOffset(w_mixed_precision->ByteOffset());

    if (w_new) {
      ORT_RETURN_IF_ERROR(CopyIfNotSameBuffer<TWeight>(stream, w, *w_new));
    }
    if (g_new) {
      ORT_RETURN_IF_ERROR(CopyIfNotSameBuffer<TGradient>(stream, g, *g_new));
    }
    ORT_RETURN_IF_ERROR(CopyIfNotSameBuffer<TMomentum>(stream, m1, m1_new));
    ORT_RETURN_IF_ERROR(CopyIfNotSameBuffer<TMomentum>(stream, m2, m2_new));

    if (w_mixed_precision_new) {
      ORT_RETURN_IF_ERROR(CopyIfNotSameBuffer<TMixedPrecision>(stream, *w_mixed_precision, *w_mixed_precision_new));
    }
  }

  return Status::OK();
}

template <typename CudaT2, typename CudaT3, typename CudaT4, typename CudaT_GRAD_NORM>
Status launch_lamb_compute_direction(
    cudaStream_t stream,
    const int64_t update_count,
    const int group_count,
    const CudaT2* p_loss_scale,
    const CudaT_GRAD_NORM* p_g_norm,
    std::vector<int>& tensor_sizes,
    std::vector<const CudaT2*>& p_ws,
    std::vector<const CudaT3*>& p_gs,
    std::vector<const CudaT4*>& p_m1s,
    std::vector<const CudaT4*>& p_m2s,
    std::vector<CudaT3*>& p_ds,
    std::vector<CudaT4*>& p_m1_news,
    std::vector<CudaT4*>& p_m2_news,
    const std::vector<float>& alphas,
    const std::vector<float>& betas,
    const std::vector<float>& lambdas,
    const std::vector<float>& epsilons,
    const std::vector<float>& max_norms,
    const int64_t do_bias_correction) {
  ORT_ENFORCE(group_count == static_cast<int>(tensor_sizes.size()));

  ORT_ENFORCE(group_count == static_cast<int>(p_ws.size()));
  ORT_ENFORCE(group_count == static_cast<int>(p_gs.size()));
  ORT_ENFORCE(group_count == static_cast<int>(p_m1s.size()));
  ORT_ENFORCE(group_count == static_cast<int>(p_m2s.size()));
  ORT_ENFORCE(group_count == static_cast<int>(p_ds.size()));
  ORT_ENFORCE(group_count == static_cast<int>(p_m1_news.size()));
  ORT_ENFORCE(group_count == static_cast<int>(p_m2_news.size()));

  ORT_ENFORCE(group_count == static_cast<int>(alphas.size()));
  ORT_ENFORCE(group_count == static_cast<int>(betas.size()));
  ORT_ENFORCE(group_count == static_cast<int>(lambdas.size()));
  ORT_ENFORCE(group_count == static_cast<int>(epsilons.size()));

  constexpr int tensor_count_per_group = 6;
  const int max_tensor_size = compute_max_tensor_size_per_launch<tensor_count_per_group>(4);
  // Bucketize tensor groups by the associated optimizer configuration.
  // If two tensor groups use different "alpha", they should be put into two distinct buckets.
  std::map<std::tuple<float, float, float, float, float>, std::vector<std::vector<void*>>> buckets;
  std::map<std::tuple<float, float, float, float, float>, std::vector<int>> tensor_sizes_in_buckets;
  for (int i = 0; i < group_count; ++i) {
    if (tensor_sizes[i] > max_tensor_size) {
      // For the first iteration (indexed by 0), the update count should be 2.
      const float alpha_correction =
<<<<<<< HEAD
          do_bias_correction ? compute_bias_correction_coefficient(alphas[i], update_count) : 1.f;
      const float beta_correction =
          do_bias_correction ? compute_bias_correction_coefficient(betas[i], update_count) : 1.f;
=======
          do_bias_correction ? contrib::compute_bias_correction_coefficient(alphas[i], update_count) : 1.f;
      const float beta_correction =
          do_bias_correction ? contrib::compute_bias_correction_coefficient(betas[i], update_count) : 1.f;
>>>>>>> e2dd1315

      LambComputeDirection(
          stream,
          p_ws[i],
          p_gs[i],
          p_m1s[i],
          p_m2s[i],
          p_loss_scale,
          p_g_norm,
          alphas[i],
          betas[i],
          lambdas[i],
          epsilons[i],
          max_norms[i],
          alpha_correction,
          beta_correction,
          p_ds[i],
          p_m1_news[i],
          p_m2_news[i],
          tensor_sizes[i]);
    } else {
      std::vector<void*> ptrs(tensor_count_per_group);
      ptrs[0] = const_cast<CudaT2*>(p_ws[i]);   // weight tensor
      ptrs[1] = const_cast<CudaT3*>(p_gs[i]);   // gradient (reused to store update direction)
      ptrs[2] = const_cast<CudaT4*>(p_m1s[i]);  // 1st momentum
      ptrs[3] = const_cast<CudaT4*>(p_m2s[i]);  // 2nd momentum
      ptrs[4] = p_m1_news[i];                   // new 1st momentum
      ptrs[5] = p_m2_news[i];                   // new 2nd momentum

      auto key = std::make_tuple(alphas[i], betas[i], lambdas[i], epsilons[i], max_norms[i]);
      buckets[key].push_back(ptrs);
      tensor_sizes_in_buckets[key].push_back(tensor_sizes[i]);
    }
  }

  for (auto& pair : buckets) {
    const auto key = pair.first;
    float alpha = 0.f, beta = 0.f, lambda = 0.f, epsilon = 0.f, max_norm = 0.f;
    std::tie(alpha, beta, lambda, epsilon, max_norm) = key;

    // For the first iteration (indexed by 0), the update count should be 1.
    const float alpha_correction =
<<<<<<< HEAD
        do_bias_correction ? compute_bias_correction_coefficient(alpha, update_count) : 1.f;
    const float beta_correction =
        do_bias_correction ? compute_bias_correction_coefficient(beta, update_count) : 1.f;
=======
        do_bias_correction ? contrib::compute_bias_correction_coefficient(alpha, update_count) : 1.f;
    const float beta_correction =
        do_bias_correction ? contrib::compute_bias_correction_coefficient(beta, update_count) : 1.f;
>>>>>>> e2dd1315

    typedef LambMultiTensorComputeDirectionFunctor<CudaT2, CudaT3, CudaT4, CudaT_GRAD_NORM> LambStage1;
    LambStage1 lamb_stage1;

    launch_multi_tensor_functor<tensor_count_per_group, LambStage1>(
        stream,
        2048 * 32,
        tensor_sizes_in_buckets[key],
        buckets[key],
        lamb_stage1,
        p_loss_scale, p_g_norm, lambda, alpha, beta, epsilon, max_norm, alpha_correction, beta_correction);
  }

  return Status::OK();
}

template <typename CudaTNorm, typename CudaTIn1, typename CudaTIn2>
Status launch_lamb_reduction(
    const CudaKernel& kernel,
    OpKernelContext* ctx,
    const int group_count,
    std::vector<int>& tensor_sizes,
    std::vector<CudaTNorm*>& p_w_norms,
    std::vector<CudaTNorm*>& p_d_norms,
    std::vector<const CudaTIn1*>& p_ws,
    std::vector<CudaTIn2*>& p_ds,
    void* reduction_buffer,
    size_t reduction_buffer_size) {
  ORT_ENFORCE(group_count == static_cast<int>(tensor_sizes.size()));

  ORT_ENFORCE(group_count == static_cast<int>(p_w_norms.size()));
  ORT_ENFORCE(group_count == static_cast<int>(p_d_norms.size()));

  ORT_ENFORCE(group_count == static_cast<int>(p_ws.size()));
  ORT_ENFORCE(group_count == static_cast<int>(p_ds.size()));

  constexpr int tensor_count_per_group = 4;

  cudaStream_t stream = kernel.Stream(ctx);
  // Bucketize tensor groups by the associated optimizer configuration.
  // If two tensor groups use different "alpha", they should be put into two distinct buckets.
  std::vector<std::vector<void*>> buckets;
  std::vector<int> tensor_sizes_in_buckets;
  const int max_tensor_size = compute_max_tensor_size_per_launch<tensor_count_per_group>(4);
  for (int i = 0; i < group_count; ++i) {
    if (tensor_sizes[i] > max_tensor_size) {
      ORT_RETURN_IF_ERROR(reduce_square_sum(
          stream,
          p_ws[i],
          p_w_norms[i],
          tensor_sizes[i],
          reduction_buffer,
          reduction_buffer_size));
      ORT_RETURN_IF_ERROR(reduce_square_sum(
          stream,
          p_ds[i],
          p_d_norms[i],
          tensor_sizes[i],
          reduction_buffer,
          reduction_buffer_size));
    } else {
      std::vector<void*> ptrs(tensor_count_per_group);
      ptrs[0] = const_cast<CudaTIn1*>(p_ws[i]);  // weight tensor
      ptrs[1] = const_cast<CudaTIn2*>(p_ds[i]);  // update direction
      ptrs[2] = p_w_norms[i];                    // weight tensor's norm
      ptrs[3] = p_d_norms[i];                    // update direction's norm

      buckets.push_back(ptrs);
      tensor_sizes_in_buckets.push_back(tensor_sizes[i]);
    }
  }

  if (buckets.size() > 0) {
    ORT_ENFORCE(tensor_sizes_in_buckets.size() > 0);
  }

  if (tensor_sizes_in_buckets.size() > 0) {
    ORT_ENFORCE(buckets.size() > 0);
  }

  // Only launch multi-tensor function if we have at least one tensor in the buckets.
  if (tensor_sizes_in_buckets.size() > 0 && buckets.size() > 0) {
    typedef LambMultiTensorReductionFunctor<CudaTIn1, CudaTIn2, CudaTNorm, CudaTNorm, CudaTNorm> TReducer;
    TReducer reducer;
    launch_multi_tensor_functor<tensor_count_per_group, TReducer>(
        stream,
        2048 * 32,
        tensor_sizes_in_buckets,
        buckets,
        reducer,
        kernel,
        reduction_buffer,
        reduction_buffer_size,
        ctx->GetComputeStream());
  }

  return Status::OK();
}

template <typename CudaT1, typename CudaT2, typename CudaT3, typename CudaT_MIXED_PRECISION_FP>
Status launch_lamb_update(
    cudaStream_t stream,
    const int group_count,
    const CudaT1* eta,
    const float ratio_min,
    const float ratio_max,
    std::vector<int>& tensor_sizes,
    std::vector<CudaT2*>& p_w_norms,
    std::vector<CudaT2*>& p_d_norms,
    std::vector<const CudaT2*>& p_ws,
    std::vector<CudaT3*>& p_ds,
    /* output */ std::vector<CudaT2*>& p_w_news,
    /* output */ std::vector<CudaT3*>& p_g_news,
    /* output */ std::vector<CudaT_MIXED_PRECISION_FP*>& p_w_mixed_precision_news) {
  ORT_ENFORCE(group_count == static_cast<int>(tensor_sizes.size()));

  ORT_ENFORCE(group_count == static_cast<int>(p_w_norms.size()));
  ORT_ENFORCE(group_count == static_cast<int>(p_d_norms.size()));
  ORT_ENFORCE(group_count == static_cast<int>(p_ws.size()));
  ORT_ENFORCE(group_count == static_cast<int>(p_ds.size()));
  ORT_ENFORCE(group_count == static_cast<int>(p_w_news.size()));
  ORT_ENFORCE(group_count == static_cast<int>(p_g_news.size()));
  ORT_ENFORCE(group_count == static_cast<int>(p_w_mixed_precision_news.size()));

  constexpr int tensor_count_per_group = 7;

  // Bucketize tensor groups by the associated optimizer configuration.
  // If two tensor groups use different "alpha", they should be put into two distinct buckets.
  std::vector<std::vector<void*>> buckets;
  std::vector<int> tensor_sizes_in_bucket;
  const int max_tensor_size = compute_max_tensor_size_per_launch<tensor_count_per_group>(4);
  for (int i = 0; i < group_count; ++i) {
    if (tensor_sizes[i] > max_tensor_size) {
      LambUpdate(
          stream,
          eta,
          ratio_min,
          ratio_max,
          p_d_norms[i],
          p_w_norms[i],
          p_ws[i],
          p_ds[i],
          p_w_news[i],
          p_g_news[i],
          p_w_mixed_precision_news[i],
          tensor_sizes[i]);
    } else {
      std::vector<void*> ptrs(tensor_count_per_group);
      ptrs[0] = p_w_norms[i];                  // weight tensor's norm
      ptrs[1] = p_d_norms[i];                  // direction's norm
      ptrs[2] = const_cast<CudaT2*>(p_ws[i]);  // weight tensor
      ptrs[3] = p_ds[i];                       // direction
      ptrs[4] = p_w_news[i];                   // new weight tensor
      ptrs[5] = p_g_news[i];                   // new gradient tensor
      ptrs[6] = p_w_mixed_precision_news[i];   // new half-precision weight tensor
      buckets.push_back(ptrs);
      tensor_sizes_in_bucket.push_back(tensor_sizes[i]);
    }
  }

  if (buckets.size() > 0) {
    ORT_ENFORCE(tensor_sizes_in_bucket.size() > 0);
  }

  if (tensor_sizes_in_bucket.size() > 0) {
    ORT_ENFORCE(buckets.size() > 0);
  }

  // Only launch multi-tensor function if we have at least one tensor in the buckets.
  if (tensor_sizes_in_bucket.size() > 0 && buckets.size() > 0) {
    typedef LambMultiTensorUpdateFunctor<
        CudaT1, CudaT2, CudaT3, CudaT_MIXED_PRECISION_FP>
        LambStage2;
    LambStage2 lamb_stage2;

    launch_multi_tensor_functor<tensor_count_per_group, LambStage2>(
        stream,
        2048 * 32,
        tensor_sizes_in_bucket,
        buckets,
        lamb_stage2,
        eta,
        ratio_min,
        ratio_max);
  }

  return Status::OK();
}

template <typename T1, typename T2, typename T3, typename T4, typename T_GRAD_NORM, typename T_MIXED_PRECISION_FP>
Status LambOptimizer<T1, T2, T3, T4, T_GRAD_NORM, T_MIXED_PRECISION_FP>::ComputeInternal(OpKernelContext* ctx) const {
  // CudaT* are types used to invoke CUDA-based functions. It, for example, maps
  // MLFloat16 in ONNXRuntime to half in CUDA.
  typedef typename ToCudaType<T1>::MappedType CudaT1;
  typedef typename ToCudaType<T2>::MappedType CudaT2;
  typedef typename ToCudaType<T3>::MappedType CudaT3;
  typedef typename ToCudaType<T4>::MappedType CudaT4;
  typedef typename ToCudaType<T_GRAD_NORM>::MappedType CudaT_GRAD_NORM;
  typedef typename ToCudaType<T_MIXED_PRECISION_FP>::MappedType CudaT_MIXED_PRECISION_FP;

  constexpr int non_grouped_input_count = 5;
  constexpr int input_group_size = 5;
  constexpr int output_group_size = 5;
  constexpr int non_grouped_output_count = 1;
  constexpr int minimal_input_count = non_grouped_input_count + 1 * input_group_size - 1;
  constexpr int minimal_output_count = non_grouped_output_count + 1 * output_group_size - 1;
  const int grouped_input_tensor_count = ctx->InputCount() - non_grouped_input_count;
  const int grouped_output_tensor_count = ctx->OutputCount() - non_grouped_output_count;

  // At least one variable group for updating one weight tensor.
  ORT_ENFORCE(
      ctx->InputCount() >= minimal_input_count,
      "Expect at least ", minimal_input_count, " inputs but got ",
      ctx->InputCount());
  // At least one variable group for updating one weight tensor.
  ORT_ENFORCE(
      ctx->OutputCount() >= minimal_output_count,
      "Expect at least ", minimal_output_count, " outputs but got ",
      ctx->OutputCount());

  // In addition to the first non_grouped_input_count inputs, all inputs are repeated sequence of [w, g, m1, m2, w_mixed_precision].
  ORT_ENFORCE(
      grouped_input_tensor_count % input_group_size == 0,
      "Input count must be ", non_grouped_input_count, " + ", input_group_size,
      " x (number of weights to optimize).");
  // Outputs are repeated sequence of [w_new, g_new, m1_new, m2_new, w_mixed_precision_new].
  ORT_ENFORCE(
      grouped_output_tensor_count % output_group_size == 0,
      "Output count must be ", non_grouped_output_count, " + ", output_group_size,
      " x (number of weights to optimize).");
  // Number of repeated [w, g, m1, m2, w_mixed_precision]'s should match number of repeated [w_new, g_new, m1_new, m2_new, w_mixed_precision_new].
  ORT_ENFORCE(
      grouped_input_tensor_count / input_group_size == grouped_output_tensor_count / output_group_size,
      "Input and output tensor counts are not aligned. Please check LambOptimizer's input and output lists.");

  // Number of [w, g, m1, m2, (w_mixed_precision)] (or [w_new, m1_new, m2_new, (w_mixed_precision_new)]).
  const int group_count = (grouped_input_tensor_count + input_group_size - 1) / input_group_size;

  // At least we need one group of alpha, beta, lambda, ..., for processing one group.
  ORT_ENFORCE(alpha_.size() >= static_cast<size_t>(group_count));
  ORT_ENFORCE(beta_.size() >= static_cast<size_t>(group_count));
  ORT_ENFORCE(lambda_.size() >= static_cast<size_t>(group_count));
  ORT_ENFORCE(epsilon_.size() >= static_cast<size_t>(group_count));

  // If gradient norm is not finite, we copy inputs to outputs directly.
  if (ctx->Input<Tensor>(0)) {
    auto update_signal_tensor = ctx->Input<Tensor>(0);
    auto update_signal = *update_signal_tensor->template Data<bool>();
    if (!update_signal) {
      return copy_inputs_to_outputs<T2, T3, T4, T_MIXED_PRECISION_FP>(
          Stream(ctx),
          ctx,
          non_grouped_input_count,
          non_grouped_output_count,
          group_count,
          input_group_size,
          output_group_size);
    }
  }

  const CudaT2* loss_scale_data = nullptr;
  if (ctx->Input<Tensor>(1)) {
    const Tensor& loss_scale_tensor = *ctx->Input<Tensor>(1);
    loss_scale_data = reinterpret_cast<const CudaT2*>(loss_scale_tensor.template Data<T2>());
  }

  const CudaT_GRAD_NORM* g_norm_data = nullptr;
  if (ctx->Input<Tensor>(2)) {
    const Tensor& g_norm_tensor = *ctx->Input<Tensor>(2);
    g_norm_data = reinterpret_cast<const CudaT_GRAD_NORM*>(g_norm_tensor.template Data<T_GRAD_NORM>());
  }

  const Tensor& eta = *ctx->Input<Tensor>(3);
  const CudaT1* eta_data = reinterpret_cast<const CudaT1*>(eta.template Data<T1>());

  const Tensor* step_tensor = ctx->Input<Tensor>(4);
  const int64_t* step_data = nullptr;
  if (step_tensor) {
    step_data = step_tensor->template Data<int64_t>();
  }

  // Allocate buffer for reduction computation of update directions.
  // The i-th update direction's norm is stored at the i-th element.
  // We reduce type T3 tensor to type T2 scalar. An example is that T3=float16
  // and T2=float.
  IAllocatorUniquePtr<T2> d_norm_buffer = GetScratchBuffer<T2>(group_count, ctx->GetComputeStream());
  CudaT2* d_norm_data = reinterpret_cast<CudaT2*>(d_norm_buffer.get());
  CUDA_RETURN_IF_ERROR(cudaMemsetAsync(d_norm_data, 0, group_count * sizeof(T2), Stream(ctx)));

  // Allocate buffer for reduction computation of weight tensor.
  // The i-th weight's norm is stored at the i-th element.
  // We reduce type T2 tensor to type T2 scalar. An example is that T2=float.
  IAllocatorUniquePtr<T2> w_norm_buffer = GetScratchBuffer<T2>(group_count, ctx->GetComputeStream());
  CudaT2* w_norm_data = reinterpret_cast<CudaT2*>(w_norm_buffer.get());
  CUDA_RETURN_IF_ERROR(cudaMemsetAsync(w_norm_data, 0, group_count * sizeof(T2), Stream(ctx)));

  // Find the max size of updated weight tensors.
  int max_tensor_size = 0;
  for (int group_index = 0; group_index < group_count; ++group_index) {
    // Prepare used input tensors for this group.
    const int input_start_index = non_grouped_input_count + group_index * input_group_size;
    const Tensor& w = *ctx->Input<Tensor>(input_start_index);
    max_tensor_size = std::max(max_tensor_size, static_cast<int>(w.Shape().Size()));
  }

  const size_t reduction_buffer_size = [&]() {
    // Allocate a buffer in byte for reduction API calls.
    size_t rbs = compute_reduction_buffer_size<CudaT2>(max_tensor_size);

    // Enlarge reduction buffer to accomodate multi-tensor reduction kernel as well
    constexpr int tensor_group_size = 4;  // w, d, w_norm, d_norm
    constexpr int max_blocks = ChunkGroup<tensor_group_size>::max_block_count;
    constexpr size_t multitensor_block_reduce_buffer_size = 2 * max_blocks * sizeof(CudaT2);
    rbs = std::max(rbs, multitensor_block_reduce_buffer_size);

    return rbs;
  }();

  // Allocate reduction buffer whose size is reduction_buffer_size bytes.
  IAllocatorUniquePtr<void> reduction_buffer = GetScratchBuffer<void>(reduction_buffer_size, ctx->GetComputeStream());

  // Input tensors' pointers.
  std::vector<const CudaT2*> p_ws(group_count);
  std::vector<const CudaT3*> p_gs(group_count);
  std::vector<const CudaT4*> p_m1s(group_count);
  std::vector<const CudaT4*> p_m2s(group_count);
  std::vector<const CudaT_MIXED_PRECISION_FP*> p_w_mixed_precisions(group_count);
  // ds' is an mutable version of gs' because we want to reuse
  // gs' memory to store the update direction to avoid allocating a model-scale buffer.
  std::vector<CudaT3*> p_ds(group_count);
  // Intermediate tensors, weight tensors' and directions' norms.
  std::vector<CudaT2*> p_w_norms(group_count);
  std::vector<CudaT2*> p_d_norms(group_count);
  // Output tensors' pointers.
  std::vector<CudaT2*> p_w_news(group_count);
  std::vector<CudaT3*> p_g_news(group_count);
  std::vector<CudaT4*> p_m1_news(group_count);
  std::vector<CudaT4*> p_m2_news(group_count);
  std::vector<CudaT_MIXED_PRECISION_FP*> p_w_mixed_precision_news(group_count);
  // The i-th element in following array is the size of
  // the i-th updated weight tensor and other related tensors.
  std::vector<int> tensor_sizes(group_count);

  for (int group_index = 0; group_index < group_count; ++group_index) {
    // Prepare used input tensors for this group.
    const int input_start_index = non_grouped_input_count + group_index * input_group_size;
    const Tensor* w = ctx->Input<Tensor>(input_start_index);
    const Tensor* g = ctx->Input<Tensor>(input_start_index + 1);
    const Tensor* m1 = ctx->Input<Tensor>(input_start_index + 2);
    const Tensor* m2 = ctx->Input<Tensor>(input_start_index + 3);
    const Tensor* w_mixed_precision = ctx->Input<Tensor>(input_start_index + 4);

    // Prepare used outputs tensors for this group.
    const int output_start_index = non_grouped_output_count + group_index * output_group_size;
    Tensor* w_new = ctx->Output(output_start_index, w->Shape());
    Tensor* g_new = ctx->Output(output_start_index + 1, g->Shape());
    Tensor* m1_new = ctx->Output(output_start_index + 2, m1->Shape());
    Tensor* m2_new = ctx->Output(output_start_index + 3, m2->Shape());
    Tensor* w_mixed_precision_new = w_mixed_precision != nullptr ? ctx->Output(output_start_index + 4, w_mixed_precision->Shape()) : nullptr;

    // TODO: temporary hack until View is improved (it doesn't work with Alias)
    if (w_new != nullptr)
      w_new->SetByteOffset(w->ByteOffset());
    if (g_new != nullptr)
      g_new->SetByteOffset(g->ByteOffset());
    if (w_mixed_precision_new != nullptr)
      w_mixed_precision_new->SetByteOffset(w_mixed_precision->ByteOffset());

    check_inputs_and_outputs(w, g, m1, m2, w_mixed_precision, w_new, g_new, m1_new, m2_new, w_mixed_precision_new);

    // We should throw for preventing overflow in reduction APIs.
    // The index in CUDA system is 32-bit integer.
    ORT_ENFORCE(
        w->Shape().Size() <
        static_cast<int64_t>(std::numeric_limits<int>::max()));
    tensor_sizes[group_index] = static_cast<int>(w->Shape().Size());

    // Input tensors' pointers.
    p_ws[group_index] = reinterpret_cast<const CudaT2*>(w->template Data<T2>());
    p_gs[group_index] = reinterpret_cast<const CudaT3*>(g->template Data<T3>());
    p_m1s[group_index] = reinterpret_cast<const CudaT4*>(m1->template Data<T4>());
    p_m2s[group_index] = reinterpret_cast<const CudaT4*>(m2->template Data<T4>());
    p_w_mixed_precisions[group_index] = w_mixed_precision != nullptr ? reinterpret_cast<const CudaT_MIXED_PRECISION_FP*>(w_mixed_precision->template Data<T_MIXED_PRECISION_FP>()) : nullptr;

    // The following cast is for reusing gradient tensor g to store update direction d.
    p_ds[group_index] = const_cast<CudaT3*>(reinterpret_cast<const CudaT3*>(g->template Data<T3>()));

    // Set up which pointer to store which tensor's norm.
    p_w_norms[group_index] = w_norm_data + group_index;
    p_d_norms[group_index] = d_norm_data + group_index;

    // Output tensors' pointers.
    p_w_news[group_index] = w_new != nullptr ? reinterpret_cast<CudaT2*>(w_new->template MutableData<T2>()) : nullptr;
    p_g_news[group_index] = g_new != nullptr ? reinterpret_cast<CudaT3*>(g_new->template MutableData<T3>()) : nullptr;
    p_m1_news[group_index] = reinterpret_cast<CudaT4*>(m1_new->template MutableData<T4>());
    p_m2_news[group_index] = reinterpret_cast<CudaT4*>(m2_new->template MutableData<T4>());
    p_w_mixed_precision_news[group_index] = w_mixed_precision_new != nullptr ? reinterpret_cast<CudaT_MIXED_PRECISION_FP*>(w_mixed_precision_new->template MutableData<T_MIXED_PRECISION_FP>()) : nullptr;
  }

  ORT_RETURN_IF_ERROR(launch_lamb_compute_direction(
      Stream(ctx),
      step_data ? *step_data : 0,
      group_count,
      loss_scale_data,
      g_norm_data,
      tensor_sizes,
      p_ws, p_gs, p_m1s, p_m2s,
      p_ds,
      p_m1_news, p_m2_news,
      alpha_, beta_, lambda_, epsilon_, max_norm_clip_,
      do_bias_correction_));

  ORT_RETURN_IF_ERROR(launch_lamb_reduction(
      *this,
      ctx,
      group_count,
      tensor_sizes,
      p_w_norms,
      p_d_norms,
      p_ws,
      p_ds,
      reduction_buffer.get(),
      reduction_buffer_size));

  ORT_RETURN_IF_ERROR(launch_lamb_update(
      Stream(ctx),
      group_count,
      eta_data,
      ratio_min_,
      ratio_max_,
      tensor_sizes,
      p_w_norms,
      p_d_norms,
      p_ws,
      p_ds,
      p_w_news,
      p_g_news,
      p_w_mixed_precision_news));

  if (step_tensor) {
    Tensor* step_tensor_new = ctx->Output(0, step_tensor->Shape());
    ORT_ENFORCE(step_tensor_new != nullptr, "Step tensor (input) and updated step tensor (output) must be specified together.");
    int64_t* step_data_new = step_tensor_new->template MutableData<int64_t>();
    *step_data_new = *step_data + 1;
  }

  return Status::OK();
}

}  // namespace cuda
}  // namespace onnxruntime<|MERGE_RESOLUTION|>--- conflicted
+++ resolved
@@ -218,15 +218,9 @@
     if (tensor_sizes[i] > max_tensor_size) {
       // For the first iteration (indexed by 0), the update count should be 2.
       const float alpha_correction =
-<<<<<<< HEAD
-          do_bias_correction ? compute_bias_correction_coefficient(alphas[i], update_count) : 1.f;
-      const float beta_correction =
-          do_bias_correction ? compute_bias_correction_coefficient(betas[i], update_count) : 1.f;
-=======
           do_bias_correction ? contrib::compute_bias_correction_coefficient(alphas[i], update_count) : 1.f;
       const float beta_correction =
           do_bias_correction ? contrib::compute_bias_correction_coefficient(betas[i], update_count) : 1.f;
->>>>>>> e2dd1315
 
       LambComputeDirection(
           stream,
@@ -269,15 +263,9 @@
 
     // For the first iteration (indexed by 0), the update count should be 1.
     const float alpha_correction =
-<<<<<<< HEAD
-        do_bias_correction ? compute_bias_correction_coefficient(alpha, update_count) : 1.f;
-    const float beta_correction =
-        do_bias_correction ? compute_bias_correction_coefficient(beta, update_count) : 1.f;
-=======
         do_bias_correction ? contrib::compute_bias_correction_coefficient(alpha, update_count) : 1.f;
     const float beta_correction =
         do_bias_correction ? contrib::compute_bias_correction_coefficient(beta, update_count) : 1.f;
->>>>>>> e2dd1315
 
     typedef LambMultiTensorComputeDirectionFunctor<CudaT2, CudaT3, CudaT4, CudaT_GRAD_NORM> LambStage1;
     LambStage1 lamb_stage1;
